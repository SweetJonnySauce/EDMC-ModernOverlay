"""Primary entry point for the EDMC Modern Overlay plugin."""
from __future__ import annotations

import importlib
import json
import logging
import os
import queue
import shutil
import subprocess
import sys
import threading
import time
from copy import deepcopy
from datetime import datetime, timezone
from pathlib import Path
from typing import Any, Callable, Dict, Iterable, List, Mapping, MutableMapping, Optional, Sequence, Set, Tuple

try:
    from monitor import game_running as _edmc_game_running, is_live_galaxy as _edmc_is_live_galaxy  # type: ignore
except Exception:  # pragma: no cover - running outside EDMC
    _edmc_game_running = None  # type: ignore
    _edmc_is_live_galaxy = None  # type: ignore

if __package__:
    from .version import (
        __version__ as MODERN_OVERLAY_VERSION,
        DEV_MODE_ENV_VAR,
        is_dev_build,
    )
    from .overlay_plugin.lifecycle import LifecycleTracker
    from .overlay_plugin.overlay_watchdog import OverlayWatchdog
    from .overlay_plugin.overlay_socket_server import WebSocketBroadcaster
    from .overlay_plugin.logging_utils import build_rotating_payload_handler
    from .overlay_plugin.runtime_services import start_runtime_services, stop_runtime_services
    from .overlay_plugin.controller_services import (
        controller_launch_sequence,
        launch_controller,
        terminate_controller_process,
    )
    from .overlay_plugin.preferences import (
        CLIENT_LOG_RETENTION_MAX,
        CLIENT_LOG_RETENTION_MIN,
        DEFAULT_CLIENT_LOG_RETENTION,
        Preferences,
        PreferencesPanel,
        STATUS_GUTTER_MAX,
        TroubleshootingPanelState,
        _normalise_launch_command,
    )
    from .overlay_plugin.version_helper import VersionStatus, evaluate_version_status
    from .overlay_plugin.legacy_tcp_server import LegacyOverlayTCPServer
    from .overlay_plugin.overlay_api import (
        register_grouping_store,
        register_publisher,
        send_overlay_message,
        unregister_grouping_store,
        unregister_publisher,
    )
    from .overlay_plugin.journal_commands import build_command_helper
    from .EDMCOverlay.edmcoverlay import normalise_legacy_payload
else:  # pragma: no cover - EDMC loads as top-level module
    from version import __version__ as MODERN_OVERLAY_VERSION, DEV_MODE_ENV_VAR, is_dev_build
    from overlay_plugin.lifecycle import LifecycleTracker
    from overlay_plugin.overlay_watchdog import OverlayWatchdog
    from overlay_plugin.overlay_socket_server import WebSocketBroadcaster
    from overlay_plugin.logging_utils import build_rotating_payload_handler
    from overlay_plugin.runtime_services import start_runtime_services, stop_runtime_services
    from overlay_plugin.controller_services import (
        controller_launch_sequence,
        launch_controller,
        terminate_controller_process,
    )
    from overlay_plugin.preferences import (
        CLIENT_LOG_RETENTION_MAX,
        CLIENT_LOG_RETENTION_MIN,
        DEFAULT_CLIENT_LOG_RETENTION,
        Preferences,
        PreferencesPanel,
        STATUS_GUTTER_MAX,
        TroubleshootingPanelState,
        _normalise_launch_command,
    )
    from overlay_plugin.version_helper import VersionStatus, evaluate_version_status
    from overlay_plugin.legacy_tcp_server import LegacyOverlayTCPServer
    from overlay_plugin.overlay_api import (
        register_grouping_store,
        register_publisher,
        send_overlay_message,
        unregister_grouping_store,
        unregister_publisher,
    )
    from overlay_plugin.journal_commands import build_command_helper
    from EDMCOverlay.edmcoverlay import normalise_legacy_payload

PLUGIN_NAME = "EDMCModernOverlay"
PLUGIN_VERSION = MODERN_OVERLAY_VERSION
DEV_BUILD = is_dev_build(MODERN_OVERLAY_VERSION)
LOGGER_NAME = PLUGIN_NAME
LOG_TAG = PLUGIN_NAME

DEFAULT_WINDOW_BASE_WIDTH = 1280
DEFAULT_WINDOW_BASE_HEIGHT = 960

VERSION_UPDATE_NOTICE_TEXT = "A newer version of EDMC Modern Overlay is available"
VERSION_UPDATE_NOTICE_COLOR = "#ff3333"
VERSION_UPDATE_NOTICE_TTL = 10
VERSION_UPDATE_NOTICE_POSITION_X = 20
VERSION_UPDATE_NOTICE_POSITION_Y = 20
VERSION_UPDATE_NOTICE_ID = "edmc-modernoverlay-version-notice"
VERSION_UPDATE_NOTICE_REBROADCASTS = 0
VERSION_UPDATE_NOTICE_REBROADCAST_INTERVAL = 2.0

EDMC_DEFAULT_LOG_LEVEL = logging.DEBUG if DEV_BUILD else logging.INFO
_LEVEL_NAME_MAP = {
    "CRITICAL": logging.CRITICAL,
    "FATAL": logging.CRITICAL,
    "ERROR": logging.ERROR,
    "WARN": logging.WARNING,
    "WARNING": logging.WARNING,
    "INFO": logging.INFO,
    "DEBUG": logging.DEBUG,
    "TRACE": logging.DEBUG,
}

_DEV_LOG_LEVEL_OVERRIDE_EMITTED = False


def _coerce_float(value: Any) -> Optional[float]:
    try:
        return float(value)
    except (TypeError, ValueError):
        return None


def _env_flag(name: str) -> Optional[bool]:
    """Parse a boolean environment flag, returning None when unset/invalid."""
    value = os.environ.get(name)
    if value is None:
        return None
    token = value.strip().lower()
    if token in {"1", "true", "yes", "on"}:
        return True
    if token in {"0", "false", "no", "off"}:
        return False
    return None


def _load_edmc_config_module() -> Optional[Any]:
    try:
        return importlib.import_module("config")
    except Exception:
        return None


def _game_running() -> bool:
    if _edmc_game_running is None:
        return True
    try:
        return bool(_edmc_game_running())
    except Exception:
        return True


def _is_live_galaxy() -> bool:
    if _edmc_is_live_galaxy is None:
        return True
    try:
        return bool(_edmc_is_live_galaxy())
    except Exception:
        return True


def _resolve_edmc_logger() -> Tuple[Optional[logging.Logger], Optional[Callable[[str], None]]]:
    module = _load_edmc_config_module()
    if module is None:
        return None, None
    logger_obj = getattr(module, "logger", None)
    config_obj = getattr(module, "config", None)
    legacy_log = getattr(config_obj, "log", None) if config_obj is not None else None
    return logger_obj if isinstance(logger_obj, logging.Logger) else None, legacy_log if callable(legacy_log) else None


def _resolve_edmc_log_level() -> int:
    def _coerce_level(raw: Any) -> Optional[int]:
        if raw is None:
            return None
        if isinstance(raw, int):
            return raw
        if isinstance(raw, str):
            token = raw.strip().upper()
            if token.isdigit():
                try:
                    return int(token)
                except ValueError:
                    return None
            return _LEVEL_NAME_MAP.get(token)
        return None

    module = _load_edmc_config_module()
    candidates: list[int] = []
    if module is not None:
        config_obj = getattr(module, "config", None)
        if config_obj is not None:
            for attr in ("log_level", "loglevel", "logLevel"):
                coerced = _coerce_level(getattr(config_obj, attr, None))
                if coerced is not None:
                    candidates.append(coerced)
                    break
            getter = getattr(config_obj, "get", None)
            if callable(getter):
                try:
                    coerced = _coerce_level(getter("loglevel"))
                    if coerced is not None:
                        candidates.append(coerced)
                except Exception:
                    pass
        logger_obj = getattr(module, "logger", None)
        if isinstance(logger_obj, logging.Logger):
            try:
                coerced = _coerce_level(logger_obj.getEffectiveLevel())
                if coerced is not None:
                    candidates.append(coerced)
            except Exception:
                pass
    root = logging.getLogger()
    candidates.append(root.getEffectiveLevel())
    candidates.append(EDMC_DEFAULT_LOG_LEVEL)

    for level in candidates:
        if isinstance(level, int) and level != logging.NOTSET:
            return level
    return EDMC_DEFAULT_LOG_LEVEL


def _edmc_debug_logging_active() -> bool:
    """Return True when EDMC logging is set to DEBUG or lower."""
    try:
        level = _resolve_edmc_log_level()
    except Exception:
        return False
    return level <= logging.DEBUG

def _dev_override_active() -> bool:
    """Return True when Modern Overlay is running in dev mode."""

    return bool(DEV_BUILD)


def _diagnostic_logging_enabled() -> bool:
    """Return True when logging gates should behave as if EDMC were DEBUG."""

    return _edmc_debug_logging_active() or _dev_override_active()


def _effective_log_level(level: Optional[int] = None) -> int:
    """Return the level Modern Overlay loggers should use."""

    if level is None:
        level = _resolve_edmc_log_level()
    if _dev_override_active() and level > logging.DEBUG:
        return logging.DEBUG
    return level


def _ensure_plugin_logger_level() -> int:
    global _DEV_LOG_LEVEL_OVERRIDE_EMITTED

    edmc_level = _resolve_edmc_log_level()
    effective_level = _effective_log_level(edmc_level)
    logger = logging.getLogger(LOGGER_NAME)
    logger.setLevel(effective_level)
    if (
        _dev_override_active()
        and effective_level < edmc_level
        and not _DEV_LOG_LEVEL_OVERRIDE_EMITTED
    ):
        _DEV_LOG_LEVEL_OVERRIDE_EMITTED = True
        logger.info(
            "Dev mode forcing Modern Overlay logger to DEBUG (EDMC log level is %s)",
            logging.getLevelName(edmc_level),
        )
    return effective_level


class _EDMCLogHandler(logging.Handler):
    """Logging bridge that always respects EDMC's configured log level."""

    def emit(self, record: logging.LogRecord) -> None:
        target_level = _effective_log_level()
        plugin_logger = logging.getLogger(LOGGER_NAME)
        if plugin_logger.level != target_level:
            plugin_logger.setLevel(target_level)
        if record.levelno < target_level:
            return
        message = self.format(record)
        edmc_logger, legacy_log = _resolve_edmc_logger()
        if edmc_logger is not None:
            try:
                if edmc_logger.isEnabledFor(record.levelno):
                    edmc_logger.log(record.levelno, message)
                    return
            except Exception:
                pass
        if legacy_log is not None:
            try:
                legacy_log(message)
                return
            except Exception:
                pass
        root_logger = logging.getLogger()
        if root_logger.isEnabledFor(record.levelno):
            root_logger.log(record.levelno, message)


def _configure_logger() -> logging.Logger:
    logger = logging.getLogger(LOGGER_NAME)
    _ensure_plugin_logger_level()
    if not any(getattr(handler, "_edmc_handler", False) for handler in logger.handlers):
        handler = _EDMCLogHandler()
        handler._edmc_handler = True  # type: ignore[attr-defined]
        formatter = logging.Formatter(f"[%(asctime)s] [{LOG_TAG}] %(message)s", "%H:%M:%S")
        handler.setFormatter(formatter)
        logger.addHandler(handler)
    logger.propagate = False
    return logger


UTC = getattr(datetime, "UTC", timezone.utc)

LOGGER = _configure_logger()
if DEV_BUILD:
    LOGGER.info(
        "Running Modern Overlay dev build (%s); override via %s=0 to force release behaviour.",
        MODERN_OVERLAY_VERSION,
        DEV_MODE_ENV_VAR,
    )
PAYLOAD_LOGGER_NAME = f"{LOGGER_NAME}.payloads"
PAYLOAD_LOG_FILE_NAME = "overlay-payloads.log"
PAYLOAD_LOG_DIR_NAME = PLUGIN_NAME
PAYLOAD_LOG_MAX_BYTES = 512 * 1024

DEFAULT_DEBUG_CONFIG: Dict[str, Any] = {
    "capture_client_stderrout": True,
    "overlay_logs_to_keep": 5,
    "payload_logging": {
        "overlay_payload_log_enabled": True,
        "exclude_plugins": [],
    },
}

DEFAULT_DEV_SETTINGS: Dict[str, Any] = {
    "tracing": {
        "enabled": False,
        "payload_ids": [],
    },
    "overlay_outline": True,
    "group_bounds_outline": True,
    "payload_vertex_markers": False,
    "repaint_debounce_enabled": True,
    "log_repaint_debounce": False,
}

def _is_force_render_enabled(preferences: Optional[Preferences]) -> bool:
    if preferences is None:
        return False
    flag = bool(getattr(preferences, "force_render", False))
    if DEV_BUILD:
        return flag
    allow_flag = bool(getattr(preferences, "allow_force_render_release", False))
    return flag and allow_flag


FLATPAK_ENV_FORWARD_KEYS: Tuple[str, ...] = (
    "EDMC_OVERLAY_SESSION_TYPE",
    "EDMC_OVERLAY_COMPOSITOR",
    "EDMC_OVERLAY_FORCE_XWAYLAND",
    "EDMC_OVERLAY_IS_FLATPAK",
    "EDMC_OVERLAY_FLATPAK_ID",
    "QT_QPA_PLATFORM",
    "QT_WAYLAND_DISABLE_WINDOWDECORATION",
    "QT_WAYLAND_LAYER_SHELL",
)


def _log(message: str) -> None:
    """Log to EDMC via the Python logging facade."""
    LOGGER.info(message)


class _PluginRuntime:
    """Encapsulates plugin state so EDMC globals stay tidy."""

    BROADCAST_EVENTS = {
        "LoadGame",
        "Commander",
        "Location",
        "FSDJump",
        "Docked",
        "Undocked",
        "SupercruiseExit",
        "SupercruiseEntry",
    }

    def __init__(self, plugin_dir: str, preferences: Preferences) -> None:
        self.plugin_dir = Path(plugin_dir)
        self.broadcaster = WebSocketBroadcaster(log=_log, ingest_callback=self._handle_cli_payload)
        self.watchdog: Optional[OverlayWatchdog] = None
        self._legacy_tcp_server: Optional[LegacyOverlayTCPServer] = None
        self._lock = threading.Lock()
        self._lifecycle = LifecycleTracker(LOGGER)
        self._prefs_lock = threading.Lock()
        self._prefs_queue: "queue.Queue[Optional[Callable[[], Any]]]" = queue.Queue()
        self._prefs_worker_stop = threading.Event()
        self._prefs_worker: Optional[threading.Thread] = None
        self._force_monitor_stop = threading.Event()
        self._force_monitor_thread: Optional[threading.Thread] = None
        self._running = False
        self._capture_active = False
        self._state: Dict[str, Any] = {
            "cmdr": "",
            "system": "",
            "station": "",
            "docked": False,
        }
        self._preferences = preferences
        self._last_config: Dict[str, Any] = {}
        self._config_timers: Set[threading.Timer] = set()
        self._config_timer_lock = threading.Lock()
        self._overlay_metrics: Dict[str, Any] = {}
        self._enforce_force_xwayland(persist=True, update_watchdog=False, emit_config=False)
        self._payload_logger = logging.getLogger(PAYLOAD_LOGGER_NAME)
        self._payload_logger.setLevel(logging.DEBUG)
        self._payload_logger.propagate = False
        self._payload_log_handler: Optional[logging.Handler] = None
        self._log_retention_override: Optional[int] = None
        self._plugin_prefix_map: Dict[str, str] = self._load_plugin_prefix_map()
        self._payload_filter_path = self.plugin_dir / "debug.json"
        self._dev_settings_path = self.plugin_dir / "dev_settings.json"
        self._payload_filter_mtime: Optional[float] = None
        self._dev_settings_mtime: Optional[float] = None
        self._payload_filter_excludes: Set[str] = set()
        self._payload_logging_enabled: bool = False
        self._trace_enabled: bool = False
        self._trace_payload_prefixes: Tuple[str, ...] = ()
        self._capture_client_stderrout: bool = False
        self._dev_settings: Dict[str, Any] = deepcopy(DEFAULT_DEV_SETTINGS)
        self._flatpak_context = self._detect_flatpak_context()
        self._flatpak_spawn_warning_emitted = False
        self._flatpak_host_warning_emitted = False
        self._load_payload_debug_config(force=True)
        self._load_dev_settings(force=True)
        if self._payload_log_handler is None:
            self._configure_payload_logger()
        self._reset_force_render_override_on_startup()
        self._version_status: Optional[VersionStatus] = None
        self._version_status_lock = threading.Lock()
        self._version_update_notice_sent = False
        self._version_notice_timer_lock = threading.Lock()
        self._version_notice_timers: Set[threading.Timer] = set()
        self._version_check_thread: Optional[threading.Thread] = None
        self._launch_log_timer: Optional[threading.Timer] = None
        self._launch_log_pending: Optional[Tuple[str, str]] = None
        self._last_launch_info_value: str = ""
        self._last_launch_info_time: float = 0.0
        self._last_launch_log_value: str = ""
        self._last_launch_log_time: float = 0.0
        self._command_helper_prefix: Optional[str] = None
        self._controller_active_group: Optional[Tuple[str, str]] = None
        register_grouping_store(self.plugin_dir / "overlay_groupings.json")
        threading.Thread(
            target=self._evaluate_version_status_once,
            name="ModernOverlayVersionCheck",
            daemon=True,
        ).start()
        launch_cmd = _normalise_launch_command(str(getattr(self._preferences, "controller_launch_command", "!ovr")))
        LOGGER.info("Initialising Overlay Controller journal command helper with launch prefix=%s", launch_cmd)
        self._command_helper = self._build_command_helper(launch_cmd)
        self._command_helper_prefix = launch_cmd
        self._controller_launch_lock = threading.Lock()
        self._controller_launch_thread: Optional[threading.Thread] = None
        self._controller_process: Optional[subprocess.Popen] = None
        self._controller_status_id = "overlay-controller-status"
        self._controller_pid_path = self.plugin_dir / "overlay_controller.pid"
        self._last_override_reload_nonce: Optional[str] = None
        self._lifecycle.track_handle(self.broadcaster)

    # Lifecycle ------------------------------------------------------------

    @property
    def _tracked_threads(self):
        return self._lifecycle.threads

    @property
    def _tracked_handles(self):
        return self._lifecycle.handles

    def start(self) -> str:
        with self._lock:
            if self._running:
                return PLUGIN_NAME
            _ensure_plugin_logger_level()
            self._running = start_runtime_services(self, LOGGER, _log)
        if not self._running:
            return PLUGIN_NAME

        self._start_prefs_worker()
        self._start_force_render_monitor_if_needed()
        self._start_version_status_check()
        register_publisher(self._publish_external)
        self._start_legacy_tcp_server()
        self._send_overlay_config(rebroadcast=True)
        self._maybe_emit_version_update_notice()
        _log("Plugin started")
        return PLUGIN_NAME

    def stop(self) -> None:
        with self._lock:
            if not self._running:
                self._stop_prefs_worker()
                return
            self._running = False
        unregister_publisher()
        unregister_grouping_store()
        _log("Plugin stopping")
        self._cancel_config_timers()
        self._cancel_version_notice_timers()
        self._stop_legacy_tcp_server()
        stop_runtime_services(self, LOGGER, self._lifecycle.untrack_handle)
        if self._payload_log_handler is not None:
            self._payload_logger.removeHandler(self._payload_log_handler)
            try:
                self._payload_log_handler.close()
            except Exception:
                pass
            self._payload_log_handler = None
        self._force_monitor_stop.set()
        self._terminate_controller_process()
        self._lifecycle.join_thread(self._force_monitor_thread, "ModernOverlayForceMonitor", timeout=2.0)
        self._force_monitor_thread = None
        self._lifecycle.join_thread(self._version_check_thread, "ModernOverlayVersionCheck", timeout=2.0)
        self._version_check_thread = None
        self._stop_prefs_worker()
        self._lifecycle.log_state("after stop")

    # Journal handling -----------------------------------------------------

    def handle_journal(self, cmdr: str, system: str, station: str, entry: Dict[str, Any]) -> None:
        if not self._running:
            return
        # Respect EDMC helpers (PLUGINS.md:113) instead of relying solely on journal-derived state.
        if not _game_running():
            return
        event = entry.get("event")
        if not event:
            return
        if not _is_live_galaxy():
            with self._lock:
                self._state.update({"system": "", "station": "", "docked": False})
            return
        try:
            self._command_helper.handle_entry(entry)
        except Exception as exc:  # pragma: no cover - defensive guard
            LOGGER.debug("Journal command helper failed: %s", exc, exc_info=exc)

        self._update_state(cmdr, system, station, entry)
        if event not in self.BROADCAST_EVENTS:
            return

        payload = {
            "timestamp": entry.get("timestamp"),
            "event": event,
            "cmdr": self._state.get("cmdr", cmdr),
            "system": self._state.get("system", system),
            "station": self._state.get("station", station),
            "docked": self._state.get("docked", False),
            "raw": entry,
        }
        self._publish_payload(payload)

    # Helpers --------------------------------------------------------------

    def _update_state(self, cmdr: str, system: str, station: str, entry: Dict[str, Any]) -> None:
        event = entry.get("event")
        commander = entry.get("Commander") or entry.get("cmdr") or cmdr
        if commander:
            self._state["cmdr"] = commander
        if event in {"Location", "FSDJump", "Docked"}:
            self._state["system"] = entry.get("StarSystem") or system or self._state.get("system", "")
        if event == "Docked":
            self._state["docked"] = True
            self._state["station"] = entry.get("StationName") or station or self._state.get("station", "")
        elif event == "Undocked":
            self._state["docked"] = False
            self._state["station"] = ""
        elif station:
            self._state["station"] = station
        if event in {"Location", "FSDJump", "SupercruiseExit"} and entry.get("StationName"):
            self._state["station"] = entry["StationName"]

    def _evaluate_version_status_once(self) -> None:
        try:
            status = evaluate_version_status(PLUGIN_VERSION)
        except Exception as exc:  # pragma: no cover - defensive fallback
            LOGGER.debug("Version check failed: %s", exc, exc_info=exc)
            status = VersionStatus(
                current_version=PLUGIN_VERSION,
                latest_version=None,
                is_outdated=False,
                checked_at=time.time(),
                error=str(exc),
            )
        with self._version_status_lock:
            self._version_status = status
        self._maybe_emit_version_update_notice()

    def get_version_status(self) -> Optional[VersionStatus]:
        with self._version_status_lock:
            return self._version_status

    def _maybe_emit_version_update_notice(self) -> None:
        status = self.get_version_status()
        if status is None:
            return
        if not status.update_available:
            return
        if self._version_update_notice_sent:
            return
        if not self._running:
            return
        if self._send_version_update_notice(status):
            self._schedule_version_notice_rebroadcasts()

    def _build_version_update_notice_payload(self) -> Dict[str, Any]:
        current_time = datetime.now(UTC).isoformat()
        return {
            "timestamp": current_time,
            "event": "LegacyOverlay",
            "type": "message",
            "id": VERSION_UPDATE_NOTICE_ID,
            "text": VERSION_UPDATE_NOTICE_TEXT,
            "color": VERSION_UPDATE_NOTICE_COLOR,
            "x": VERSION_UPDATE_NOTICE_POSITION_X,
            "y": VERSION_UPDATE_NOTICE_POSITION_Y,
            "ttl": VERSION_UPDATE_NOTICE_TTL,
            "size": "normal",
        }

    def _send_version_update_notice(self, status: VersionStatus) -> bool:
        payload = self._build_version_update_notice_payload()
        if send_overlay_message(payload):
            LOGGER.info(
                "Overlay update notice displayed; current=%s latest=%s",
                status.current_version,
                status.latest_version or "unknown",
            )
            self._version_update_notice_sent = True
            return True
        LOGGER.debug("Failed to publish version update notice to overlay")
        return False

    def _schedule_version_notice_rebroadcasts(
        self,
        count: int = VERSION_UPDATE_NOTICE_REBROADCASTS,
        interval: float = VERSION_UPDATE_NOTICE_REBROADCAST_INTERVAL,
    ) -> None:
        if count <= 0 or interval <= 0:
            return

        self._cancel_version_notice_timers()

        def _schedule(delay: float) -> None:
            timer_ref: Optional[threading.Timer] = None

            def _callback() -> None:
                try:
                    if not self._running or not self._version_update_notice_sent:
                        return
                    payload = self._build_version_update_notice_payload()
                    if send_overlay_message(payload):
                        LOGGER.debug("Rebroadcasted version update notice to overlay")
                finally:
                    if timer_ref is not None:
                        with self._version_notice_timer_lock:
                            self._version_notice_timers.discard(timer_ref)

            timer_ref = threading.Timer(delay, _callback)
            timer_ref.daemon = True
            with self._version_notice_timer_lock:
                self._version_notice_timers.add(timer_ref)
            timer_ref.start()

        for index in range(count):
            delay = interval * (index + 1)
            _schedule(delay)

    def _cancel_version_notice_timers(self) -> None:
        with self._version_notice_timer_lock:
            timers = tuple(self._version_notice_timers)
            self._version_notice_timers.clear()
        for timer in timers:
            try:
                timer.cancel()
            except Exception as exc:
                LOGGER.warning("Failed to cancel version notice timer: %s", exc)

    @staticmethod
    def _build_log_level_payload() -> Dict[str, Any]:
        level = _resolve_edmc_log_level()
        try:
            numeric = int(level)
        except (TypeError, ValueError):
            numeric = logging.INFO
        level_name = logging.getLevelName(numeric)
        return {"value": numeric, "name": str(level_name)}

    def _write_port_file(self) -> None:
        target = self.plugin_dir / "port.json"
        data = {
            "port": self.broadcaster.port,
            "version": PLUGIN_VERSION,
            "log_level": self._build_log_level_payload(),
        }
        if self._flatpak_context.get("is_flatpak"):
            data["flatpak"] = True
            if self._flatpak_context.get("app_id"):
                data["flatpak_app"] = self._flatpak_context["app_id"]
        target.write_text(json.dumps(data, indent=2), encoding="utf-8")
        _log(f"Wrote port.json with port {self.broadcaster.port} (plugin version {PLUGIN_VERSION})")

    def _delete_port_file(self) -> None:
        try:
            (self.plugin_dir / "port.json").unlink()
        except FileNotFoundError:
            pass

    def _configure_payload_logger(self) -> None:
        retention = self._resolve_client_log_retention()
        backup_count = max(0, retention - 1)
        log_dir = self._resolve_payload_logs_dir()
        log_path = log_dir / PAYLOAD_LOG_FILE_NAME
        formatter = logging.Formatter("%(asctime)s [%(levelname)s] %(message)s", "%Y-%m-%d %H:%M:%S")
        try:
            handler = build_rotating_payload_handler(
                log_dir,
                PAYLOAD_LOG_FILE_NAME,
                retention=retention,
                max_bytes=PAYLOAD_LOG_MAX_BYTES,
                formatter=formatter,
            )
        except Exception as exc:
            LOGGER.warning("Failed to initialise payload log at %s: %s", log_path, exc)
            return

        if self._payload_log_handler is not None:
            self._payload_logger.removeHandler(self._payload_log_handler)
            try:
                self._payload_log_handler.close()
            except Exception:
                pass

        self._payload_logger.addHandler(handler)
        self._payload_log_handler = handler
        LOGGER.debug(
            "Payload logging initialised: path=%s retention=%d max_bytes=%d backup_count=%d",
            log_path,
            retention,
            PAYLOAD_LOG_MAX_BYTES,
            backup_count,
        )

    def _track_thread(self, thread: threading.Thread) -> None:
        self._lifecycle.track_thread(thread)

    def _untrack_thread(self, thread: Optional[threading.Thread]) -> None:
        self._lifecycle.untrack_thread(thread)

    def _track_handle(self, handle: Any) -> None:
        self._lifecycle.track_handle(handle)

    def _untrack_handle(self, handle: Any) -> None:
        self._lifecycle.untrack_handle(handle)

    def _start_prefs_worker(self) -> None:
        if self._prefs_worker and self._prefs_worker.is_alive():
            return
        self._prefs_worker_stop.clear()
        worker = threading.Thread(target=self._prefs_worker_loop, name="ModernOverlayPrefs", daemon=True)
        self._prefs_worker = worker
        self._lifecycle.track_thread(worker)
        worker.start()

    def _stop_prefs_worker(self) -> None:
        self._prefs_worker_stop.set()
        try:
            self._prefs_queue.put_nowait(None)
        except queue.Full:
            pass
        worker = self._prefs_worker
        if worker:
            worker.join(timeout=2.0)
            if worker.is_alive():
                LOGGER.warning("Thread %s did not exit cleanly within %.1fs", worker.name, 2.0)
        self._lifecycle.untrack_thread(worker)
        self._prefs_worker = None

    def _prefs_worker_loop(self) -> None:
        while not self._prefs_worker_stop.is_set():
            try:
                task = self._prefs_queue.get(timeout=0.5)
            except queue.Empty:
                continue
            if task is None:
                break
            try:
                task()
            except Exception as exc:
                LOGGER.debug("Preference task failed: %s", exc, exc_info=exc)

    def _submit_pref_task(self, func: Callable[[], Any], *, wait: bool = False, timeout: Optional[float] = 2.0) -> Any:
        if not wait:
            self._prefs_queue.put(func)
            return None
        done = threading.Event()
        outcome: Dict[str, Any] = {}

        def _wrapper() -> None:
            try:
                outcome["value"] = func()
            except Exception as exc:
                outcome["error"] = exc
            finally:
                done.set()

        self._prefs_queue.put(_wrapper)
        if not done.wait(timeout):
            LOGGER.debug("Preference worker timeout; running task inline")
            return func()
        if "error" in outcome:
            raise outcome["error"]
        return outcome.get("value")

    def _start_force_render_monitor_if_needed(self) -> None:
        if self._force_monitor_thread and self._force_monitor_thread.is_alive():
            return
        if not getattr(self._preferences, "allow_force_render_release", False):
            return
        self._force_monitor_stop.clear()

        def _worker() -> None:
            try:
                while not self._force_monitor_stop.wait(timeout=5.0):
                    if not getattr(self._preferences, "allow_force_render_release", False):
                        return
                    if self._overlay_controller_active():
                        continue
                    with self._prefs_lock:
                        if getattr(self._preferences, "allow_force_render_release", False):
                            self._preferences.allow_force_render_release = False
                            try:
                                self._preferences.save()
                            except Exception as exc:
                                LOGGER.warning("Failed to clear allow_force_render_release after controller exit: %s", exc)
                            else:
                                LOGGER.info("Overlay Controller no longer detected; force-render override cleared.")
                                self._send_overlay_config()
                    return
            except Exception as exc:
                LOGGER.debug("Force-render monitor terminated with error: %s", exc, exc_info=exc)

        thread = threading.Thread(target=_worker, name="ModernOverlayForceMonitor", daemon=True)
        self._force_monitor_thread = thread
        self._lifecycle.track_thread(thread)
        thread.start()

    def _start_version_status_check(self) -> None:
        thread = self._version_check_thread
        if thread and thread.is_alive():
            return
        worker = threading.Thread(
            target=self._evaluate_version_status_once,
            name="ModernOverlayVersionCheck",
            daemon=True,
        )
        self._version_check_thread = worker
        self._lifecycle.track_thread(worker)
        worker.start()

    def _resolve_client_log_retention(self) -> int:
        try:
            base_value = int(getattr(self._preferences, "client_log_retention", DEFAULT_CLIENT_LOG_RETENTION))
        except (TypeError, ValueError):
            base_value = DEFAULT_CLIENT_LOG_RETENTION
        base_value = max(CLIENT_LOG_RETENTION_MIN, min(base_value, CLIENT_LOG_RETENTION_MAX))
        override = self._log_retention_override
        return override if override is not None else base_value

    def _set_log_retention_override(self, value: Optional[int]) -> bool:
        if value is not None:
            value = max(CLIENT_LOG_RETENTION_MIN, min(int(value), CLIENT_LOG_RETENTION_MAX))
        if self._log_retention_override == value:
            return False
        self._log_retention_override = value
        effective = self._resolve_client_log_retention()
        if value is None:
            LOGGER.debug("Overlay log retention override cleared; using preference value %d", effective)
        else:
            LOGGER.debug("Overlay log retention override set to %d via debug.json", effective)
        return True

    def _on_log_retention_changed(self) -> None:
        self._configure_payload_logger()
        if self._last_config:
            self._last_config["client_log_retention"] = self._resolve_client_log_retention()
            self._rebroadcast_last_config()

    def _resolve_payload_logs_dir(self) -> Path:
        plugin_root = self.plugin_dir.resolve()
        candidates = []
        parents = plugin_root.parents
        if len(parents) >= 2:
            candidates.append(parents[1] / "logs")
        if len(parents) >= 1:
            candidates.append(parents[0] / "logs")
        candidates.append(Path.cwd() / "logs")
        for base in candidates:
            try:
                target = base / PAYLOAD_LOG_DIR_NAME
                target.mkdir(parents=True, exist_ok=True)
                return target
            except OSError:
                continue
        return plugin_root

    def _ensure_default_debug_config(self) -> bool:
        template = DEFAULT_DEBUG_CONFIG
        payload = json.dumps(template, indent=2, sort_keys=True) + "\n"
        try:
            self._payload_filter_path.write_text(payload, encoding="utf-8")
        except OSError as exc:
            LOGGER.warning("Unable to create default debug.json at %s: %s", self._payload_filter_path, exc)
            return False
        LOGGER.info("Created default debug.json at %s to enable developer tracing.", self._payload_filter_path)
        return True

    def _ensure_default_dev_settings(self) -> bool:
        payload = json.dumps(DEFAULT_DEV_SETTINGS, indent=2, sort_keys=True) + "\n"
        try:
            self._dev_settings_path.write_text(payload, encoding="utf-8")
        except OSError as exc:
            LOGGER.warning("Unable to create default dev_settings.json at %s: %s", self._dev_settings_path, exc)
            return False
        LOGGER.info("Created default dev_settings.json at %s for dev-mode helpers.", self._dev_settings_path)
        return True

    def _load_payload_debug_config(self, *, force: bool = False) -> None:
        pref_logging_enabled = bool(getattr(self._preferences, "log_payloads", False)) if self._preferences else False
        stat: Optional[os.stat_result]
        try:
            stat = self._payload_filter_path.stat()
        except FileNotFoundError:
            should_seed = _diagnostic_logging_enabled()
            created = self._ensure_default_debug_config() if should_seed else False
            if created:
                try:
                    stat = self._payload_filter_path.stat()
                except (FileNotFoundError, OSError):
                    stat = None
            else:
                stat = None
            if stat is None:
                retention_cleared = self._set_log_retention_override(None)
                if force or self._payload_filter_excludes or self._payload_logging_enabled:
                    self._payload_filter_excludes = set()
                    self._payload_logging_enabled = pref_logging_enabled
                    self._payload_filter_mtime = None
                    self._apply_capture_override(False)
                if retention_cleared:
                    self._on_log_retention_changed()
                self._load_dev_settings(force=False)
                return
        if stat is None:
            self._payload_filter_excludes = set()
            self._payload_logging_enabled = pref_logging_enabled
            self._payload_filter_mtime = None
            self._apply_capture_override(False)
            retention_cleared = self._set_log_retention_override(None)
            if retention_cleared:
                self._on_log_retention_changed()
            self._load_dev_settings(force=False)
            return
        if not force and self._payload_filter_mtime is not None and stat.st_mtime <= self._payload_filter_mtime:
            self._load_dev_settings(force=False)
            return
        try:
            raw_text = self._payload_filter_path.read_text(encoding="utf-8")
            data = json.loads(raw_text)
        except (OSError, json.JSONDecodeError):
            self._payload_filter_excludes = set()
            self._payload_logging_enabled = pref_logging_enabled
            self._apply_capture_override(False)
            retention_cleared = self._set_log_retention_override(None)
            if retention_cleared:
                self._on_log_retention_changed()
            self._payload_filter_mtime = stat.st_mtime
            self._load_dev_settings(force=False)
            return
        excludes: Set[str] = set()
        updated_defaults = False
        if isinstance(data, Mapping):
            mutable_data = dict(data)
            for key, value in DEFAULT_DEBUG_CONFIG.items():
                if key not in mutable_data:
                    mutable_data[key] = deepcopy(value)
                    updated_defaults = True
            payload_logging_defaults = DEFAULT_DEBUG_CONFIG.get("payload_logging")
            if isinstance(payload_logging_defaults, Mapping):
                payload_section = mutable_data.setdefault("payload_logging", {})
                if isinstance(payload_section, Mapping):
                    payload_section = dict(payload_section)
                    for key, value in payload_logging_defaults.items():
                        if key not in payload_section:
                            payload_section[key] = deepcopy(value)
                            updated_defaults = True
                    mutable_data["payload_logging"] = payload_section
            data = mutable_data
        else:
            data = deepcopy(DEFAULT_DEBUG_CONFIG)
            updated_defaults = True
        needs_write = updated_defaults
        if _dev_override_active():
            if self._migrate_dev_settings_from_debug(data):
                needs_write = True

        logging_override: Optional[bool] = None
        capture_client_stderrout = False
        log_retention_override: Optional[int] = None

        def _coerce_log_retention(value: Any) -> Optional[int]:
            if value is None:
                return None
            try:
                numeric = int(value)
            except (TypeError, ValueError):
                return None
            if numeric <= 0:
                return CLIENT_LOG_RETENTION_MIN
            if numeric > CLIENT_LOG_RETENTION_MAX:
                return CLIENT_LOG_RETENTION_MAX
            return numeric

        logging_section = data.get("payload_logging")
        if isinstance(logging_section, Mapping):
            override = logging_section.get("overlay_payload_log_enabled")
            if override is not None:
                logging_override = bool(override)
            exclude_value = logging_section.get("exclude_plugins")
            if isinstance(exclude_value, (list, tuple, set)):
                excludes = {
                    str(item).strip().lower()
                    for item in exclude_value
                    if isinstance(item, (str, int, float)) and str(item).strip()
                }
        capture_value = data.get("capture_client_stderrout")
        if isinstance(capture_value, bool):
            capture_client_stderrout = capture_value
        elif capture_value is not None:
            capture_client_stderrout = bool(capture_value)
        log_retention_override = _coerce_log_retention(data.get("overlay_logs_to_keep"))

        self._payload_filter_excludes = excludes
        effective_logging = pref_logging_enabled if logging_override is None else logging_override
        self._payload_logging_enabled = effective_logging
        self._apply_capture_override(capture_client_stderrout)
        self._payload_filter_mtime = stat.st_mtime
        retention_changed = self._set_log_retention_override(log_retention_override)
        if retention_changed:
            self._on_log_retention_changed()
        if needs_write:
            try:
                self._payload_filter_path.write_text(json.dumps(data, indent=2, sort_keys=True) + "\n", encoding="utf-8")
            except Exception:
                LOGGER.debug("Failed to backfill defaults into debug.json", exc_info=True)
        self._load_dev_settings(force=_dev_override_active())

    def _read_debug_config_payload(self) -> Optional[MutableMapping[str, Any]]:
        try:
            raw_text = self._payload_filter_path.read_text(encoding="utf-8")
        except FileNotFoundError:
            if not self._ensure_default_debug_config():
                return None
            try:
                raw_text = self._payload_filter_path.read_text(encoding="utf-8")
            except (FileNotFoundError, OSError) as exc:
                LOGGER.warning("Unable to read debug.json after creating defaults: %s", exc)
                return None
        except OSError as exc:
            LOGGER.warning("Unable to read debug.json at %s: %s", self._payload_filter_path, exc)
            return None
        try:
            data = json.loads(raw_text)
        except (json.JSONDecodeError, TypeError) as exc:
            LOGGER.warning("Invalid debug.json detected; resetting to defaults: %s", exc)
            return deepcopy(DEFAULT_DEBUG_CONFIG)
        if not isinstance(data, MutableMapping):
            return deepcopy(DEFAULT_DEBUG_CONFIG)
        return dict(data)

    def _edit_debug_config(self, mutator: Callable[[MutableMapping[str, Any]], bool]) -> None:
        if not _diagnostic_logging_enabled():
            raise RuntimeError("Set EDMC log level to DEBUG (or enable dev mode) to update debug.json.")
        payload = self._read_debug_config_payload()
        if payload is None:
            raise RuntimeError(f"Unable to load debug.json from {self._payload_filter_path}")
        changed = bool(mutator(payload))
        if not changed:
            return
        try:
            self._payload_filter_path.write_text(json.dumps(payload, indent=2, sort_keys=True) + "\n", encoding="utf-8")
        except OSError as exc:
            raise RuntimeError(f"Failed to update debug.json: {exc}") from exc
        self._load_payload_debug_config(force=True)

    @staticmethod
    def _coerce_payload_id_list(value: Any) -> List[str]:
        if value is None:
            return []
        items: Iterable[Any]
        if isinstance(value, (list, tuple, set)):
            items = value
        else:
            items = (value,)
        cleaned: List[str] = []
        for item in items:
            if isinstance(item, (str, int, float)):
                token = str(item).strip()
                if token:
                    cleaned.append(token)
        return cleaned

    def _migrate_dev_settings_from_debug(self, data: MutableMapping[str, Any]) -> bool:
        dev_payload: Dict[str, Any] = {}
        migrated = False

        tracing_section = data.pop("tracing", None)
        if isinstance(tracing_section, Mapping):
            tracing_payload: Dict[str, Any] = {}
            tracing_payload["enabled"] = bool(tracing_section.get("enabled", False))
            tracing_payload["payload_ids"] = self._coerce_payload_id_list(tracing_section.get("payload_ids"))
            if not tracing_payload["payload_ids"]:
                single = tracing_section.get("payload_id") or tracing_section.get("payload")
                tracing_payload["payload_ids"] = self._coerce_payload_id_list(single)
            dev_payload["tracing"] = tracing_payload
            migrated = True
        legacy_trace_enabled = data.pop("trace_enabled", None)
        legacy_payload_ids = data.pop("payload_ids", None)
        if legacy_trace_enabled is not None or legacy_payload_ids is not None:
            tracing_payload = dev_payload.setdefault("tracing", {})
            if legacy_trace_enabled is not None:
                tracing_payload["enabled"] = bool(legacy_trace_enabled)
            if legacy_payload_ids is not None:
                tracing_payload["payload_ids"] = self._coerce_payload_id_list(legacy_payload_ids)
            migrated = True

        for key in ("overlay_outline", "group_bounds_outline", "payload_vertex_markers", "repaint_debounce_enabled", "log_repaint_debounce"):
            if key in data:
                dev_payload[key] = bool(data.pop(key))
                migrated = True

        if not migrated:
            return False

        if not self._dev_settings_path.exists():
            if not self._ensure_default_dev_settings():
                return False
        try:
            raw = self._dev_settings_path.read_text(encoding="utf-8")
            existing = json.loads(raw)
        except (OSError, json.JSONDecodeError):
            existing = {}
        normalized, _ = self._normalise_dev_settings(existing)

        tracing_override = dev_payload.get("tracing")
        if isinstance(tracing_override, Mapping):
            tracing_block = normalized.setdefault("tracing", {})
            tracing_block["enabled"] = bool(tracing_override.get("enabled", tracing_block.get("enabled", False)))
            payload_ids = tracing_override.get("payload_ids")
            if payload_ids is not None:
                tracing_block["payload_ids"] = self._coerce_payload_id_list(payload_ids)
        for key in ("overlay_outline", "group_bounds_outline", "payload_vertex_markers", "repaint_debounce_enabled", "log_repaint_debounce"):
            if key in dev_payload:
                normalized[key] = bool(dev_payload[key])

        try:
            self._dev_settings_path.write_text(json.dumps(normalized, indent=2, sort_keys=True) + "\n", encoding="utf-8")
        except OSError as exc:
            LOGGER.warning("Failed to migrate dev settings into %s: %s", self._dev_settings_path, exc)
            return False
        LOGGER.info("Migrated legacy dev settings from debug.json into %s", self._dev_settings_path)
        return True

    def _normalise_dev_settings(self, raw: Any) -> Tuple[Dict[str, Any], bool]:
        normalized = deepcopy(DEFAULT_DEV_SETTINGS)
        needs_write = False
        if not isinstance(raw, Mapping):
            return normalized, True
        tracing_section = raw.get("tracing")
        tracing_block = normalized["tracing"]
        if isinstance(tracing_section, Mapping):
            tracing_block["enabled"] = bool(tracing_section.get("enabled", tracing_block.get("enabled", False)))
            payload_ids = tracing_section.get("payload_ids")
            if payload_ids is None:
                payload_ids = tracing_section.get("payload_id") or tracing_section.get("payload")
            tracing_block["payload_ids"] = self._coerce_payload_id_list(payload_ids)
        else:
            needs_write = True
        for key in ("overlay_outline", "group_bounds_outline", "payload_vertex_markers", "repaint_debounce_enabled", "log_repaint_debounce"):
            if key in raw:
                normalized[key] = bool(raw.get(key))
        return normalized, needs_write

    def _load_dev_settings(self, *, force: bool = False) -> None:
        if not _dev_override_active():
            self._dev_settings = deepcopy(DEFAULT_DEV_SETTINGS)
            self._dev_settings_mtime = None
            self._trace_enabled = False
            self._trace_payload_prefixes = ()
            return
        stat: Optional[os.stat_result]
        try:
            stat = self._dev_settings_path.stat()
        except FileNotFoundError:
            created = self._ensure_default_dev_settings()
            if created:
                try:
                    stat = self._dev_settings_path.stat()
                except (FileNotFoundError, OSError):
                    stat = None
            else:
                stat = None
        if stat is None:
            self._dev_settings = deepcopy(DEFAULT_DEV_SETTINGS)
            self._dev_settings_mtime = None
            self._trace_enabled = False
            self._trace_payload_prefixes = ()
            return
        if not force and self._dev_settings_mtime is not None and stat.st_mtime <= self._dev_settings_mtime:
            return
        try:
            raw_text = self._dev_settings_path.read_text(encoding="utf-8")
            raw_data = json.loads(raw_text)
        except (OSError, json.JSONDecodeError):
            raw_data = {}
        normalized, needs_write = self._normalise_dev_settings(raw_data)
        self._dev_settings = normalized
        self._dev_settings_mtime = stat.st_mtime
        if needs_write:
            try:
                self._dev_settings_path.write_text(json.dumps(normalized, indent=2, sort_keys=True) + "\n", encoding="utf-8")
            except Exception:
                LOGGER.debug("Failed to backfill defaults into dev_settings.json", exc_info=True)
        tracing = normalized.get("tracing", {})
        self._trace_enabled = bool(tracing.get("enabled"))
        payload_ids = tracing.get("payload_ids") or []
        cleaned_ids = [str(item).strip() for item in payload_ids if isinstance(item, str) and str(item).strip()]
        self._trace_payload_prefixes = tuple(cleaned_ids)

    def _start_watchdog(self) -> bool:
        overlay_root = self._locate_overlay_client()
        if not overlay_root:
            _log("Overlay client not found; watchdog disabled")
            return False
        launch_env = self._build_overlay_environment()
        python_command = self._locate_overlay_python(launch_env)
        if python_command is None:
            _log(
                "Overlay client environment not found. Create overlay_client/.venv (or set EDMC_OVERLAY_PYTHON) and restart EDMC Modern Overlay."
            )
            LOGGER.error(
                "Overlay launch aborted: no overlay Python interpreter available under overlay_client/.venv or EDMC_OVERLAY_PYTHON."
            )
            return False
        command = [*python_command, "-m", "overlay_client.overlay_client"]
        overlay_cwd = overlay_root.parent
        LOGGER.debug(
            "Attempting to start overlay client via watchdog: command=%s cwd=%s",
            command,
            overlay_cwd,
        )
        platform_context = self._platform_context_payload()
        LOGGER.debug(
            "Overlay launch context: session=%s compositor=%s force_xwayland=%s qt_platform=%s",
            platform_context.get("session_type"),
            platform_context.get("compositor"),
            platform_context.get("force_xwayland"),
            launch_env.get("QT_QPA_PLATFORM"),
        )
        self.watchdog = OverlayWatchdog(
            command,
            overlay_cwd,
            log=_log,
            debug_log=LOGGER.debug,
            capture_output=self._capture_enabled(),
            env=launch_env,
        )
        self._update_capture_state(self._capture_enabled())
        self.watchdog.start()
        self._lifecycle.track_handle(self.watchdog)
        return True

    def _locate_overlay_client(self) -> Optional[Path]:
        candidates = [
            self.plugin_dir / "overlay_client",
            self.plugin_dir.parent / "overlay_client",
            Path(__file__).resolve().parent / "overlay_client",
        ]
        for candidate in candidates:
            if candidate.is_dir() and (candidate / "overlay_client.py").exists():
                return candidate
        return None

    def _capture_enabled(self) -> bool:
        return bool(self._capture_client_stderrout and _diagnostic_logging_enabled())

    def _apply_capture_override(self, enabled: bool) -> None:
        enabled = bool(enabled)
        if enabled == self._capture_client_stderrout:
            return
        self._capture_client_stderrout = enabled
        if enabled:
            LOGGER.debug("Overlay stdout/stderr capture override enabled via debug.json.")
            if not _diagnostic_logging_enabled():
                LOGGER.debug(
                    "Overlay stdout/stderr capture override is active, but EDMC logging is not DEBUG; no output will be piped until logging is set to DEBUG or dev mode is enabled."
                )
        else:
            LOGGER.debug("Overlay stdout/stderr capture override disabled via debug.json.")
        if self.watchdog:
            try:
                self.watchdog.set_capture_output(self._capture_enabled())
            except Exception as exc:
                LOGGER.debug("Failed to update overlay capture setting: %s", exc)
        self._update_capture_state(self._capture_enabled())

    def _update_capture_state(self, enabled: bool) -> None:
        edmc_debug = _edmc_debug_logging_active()
        dev_override_only = _dev_override_active() and not edmc_debug
        if enabled and not self._capture_active:
            if dev_override_only:
                LOGGER.info(
                    "Dev mode forcing overlay stdout/stderr capture; EDMC log level is %s.",
                    logging.getLevelName(_resolve_edmc_log_level()),
                )
            else:
                LOGGER.info("EDMC DEBUG mode detected; piping overlay stdout/stderr to EDMC log.")
        elif not enabled and self._capture_active:
            LOGGER.info("Overlay stdout/stderr capture inactive (override or EDMC logging level disabled piping).")
        self._capture_active = enabled

    def _desired_force_xwayland(self) -> Tuple[bool, str]:
        env_override = _env_flag("EDMC_OVERLAY_FORCE_XWAYLAND")
        if env_override is not None:
            return env_override, "environment override"
        return bool(self._preferences.force_xwayland), "user preference"

    def _sync_force_xwayland_ui(self) -> None:
        # UI toggle removed; keep method for legacy callers.
        return

    def _enforce_force_xwayland(
        self,
        *,
        persist: bool,
        update_watchdog: bool,
        emit_config: bool,
    ) -> bool:
        source = "user preference"
        with self._prefs_lock:
            desired, source = self._desired_force_xwayland()
            current = bool(self._preferences.force_xwayland)
            if current == desired:
                self._sync_force_xwayland_ui()
                return False
            self._preferences.force_xwayland = desired
            # Only persist explicit user choices; env overrides should remain ephemeral.
            if persist and source == "user preference":
                try:
                    self._preferences.save()
                except Exception as exc:
                    LOGGER.warning("Failed to save preferences while enforcing XWayland setting: %s", exc)
        LOGGER.info("force_xwayland set to %s via %s.", desired, source)
        if update_watchdog and self.watchdog:
            try:
                self.watchdog.set_environment(self._build_overlay_environment())
            except Exception as exc:
                LOGGER.warning("Failed to apply updated overlay environment: %s", exc)
            else:
                _log("Overlay XWayland preference updated; restart overlay to apply.")
        self._sync_force_xwayland_ui()
        if emit_config:
            self._send_overlay_config()
        return True

    def on_preferences_updated(self) -> None:
        self._enforce_force_xwayland(persist=True, update_watchdog=True, emit_config=False)
        LOGGER.debug(
            "Applying updated preferences: show_connection_status=%s "
            "client_log_retention=%d gridlines_enabled=%s gridline_spacing=%d overlay_opacity=%.2f "
            "force_render=%s force_xwayland=%s debug_overlay=%s cycle_payload_ids=%s font_min=%.1f font_max=%.1f",
            self._preferences.show_connection_status,
            self._resolve_client_log_retention(),
            self._preferences.gridlines_enabled,
            self._preferences.gridline_spacing,
            self._preferences.overlay_opacity,
            _is_force_render_enabled(self._preferences),
            self._preferences.force_xwayland,
            self._preferences.show_debug_overlay,
            self._preferences.cycle_payload_ids,
            self._preferences.min_font_point,
            self._preferences.max_font_point,
        )
        self._send_overlay_config()

    def send_test_message(self, message: str, x: Optional[int] = None, y: Optional[int] = None) -> None:
        text = message.strip()
        if not text:
            raise ValueError("Message is empty")
        if not self._running:
            raise RuntimeError("Overlay is not running")
        payload: Dict[str, Any]
        if x is None and y is None:
            payload = {
                "timestamp": datetime.now(UTC).isoformat(),
                "event": "TestMessage",
                "message": text,
            }
        else:
            if x is None or y is None:
                raise ValueError("Both X and Y coordinates are required when specifying a position")
            try:
                x_val = max(0, int(x))
                y_val = max(0, int(y))
            except (TypeError, ValueError):
                raise ValueError("Coordinates must be integers") from None
            current_time = datetime.now(UTC)
            payload = {
                "timestamp": current_time.isoformat(),
                "event": "LegacyOverlay",
                "type": "message",
                "id": f"test-{current_time.strftime('%H%M%S%f')}",
                "text": text,
                "color": "#ffffff",
                "x": x_val,
                "y": y_val,
                "ttl": 5,
                "size": "normal",
            }
        if not send_overlay_message(payload):
            raise RuntimeError("Failed to send test message via overlay API")
        if payload.get("event") == "LegacyOverlay":
            LOGGER.debug(
                "Sent positioned test overlay message: text=%s x=%s y=%s ttl=%s size=%s",
                text,
                payload["x"],
                payload["y"],
                payload["ttl"],
                payload["size"],
            )
        else:
            LOGGER.debug("Sent test message to overlay via API: %s", text)

    def preview_overlay_opacity(self, value: float) -> None:
        try:
            numeric = float(value)
        except (TypeError, ValueError):
            numeric = 0.0
        with self._prefs_lock:
            self._preferences.overlay_opacity = max(0.0, min(1.0, numeric))
        self._send_overlay_config()

    def set_show_status_preference(self, value: bool) -> None:
        with self._prefs_lock:
            self._preferences.show_connection_status = bool(value)
            self._preferences.save()
        self._send_overlay_config()

    def set_launch_command_preference(self, value: str) -> None:
        normalised = _normalise_launch_command(str(value))
        now = time.monotonic()
        if normalised != self._last_launch_info_value or now - self._last_launch_info_time >= 1.0:
            LOGGER.info("Overlay Controller launch command change requested (runtime): raw=%r normalised=%s", value, normalised)
            self._last_launch_info_value = normalised
            self._last_launch_info_time = now
        with self._prefs_lock:
            current = getattr(self._preferences, "controller_launch_command", "!ovr")
            current_helper_prefix = self._command_helper_prefix or current
            changed_pref = normalised != current
            changed_helper = normalised != current_helper_prefix
            if changed_pref:
                self._preferences.controller_launch_command = normalised
                self._preferences.save()
        if not changed_pref and not changed_helper:
            if normalised != self._last_launch_log_value or now - self._last_launch_log_time >= 1.0:
                LOGGER.debug("Launch command unchanged; current=%s (debounced)", current)
                self._last_launch_log_value = normalised
                self._last_launch_log_time = now
            return
        if changed_pref:
            now = time.monotonic()
            if normalised != self._last_launch_info_value or now - self._last_launch_info_time >= 1.0:
                LOGGER.info("Overlay Controller launch command changed (runtime): %s -> %s", current, normalised)
                self._last_launch_info_value = normalised
                self._last_launch_info_time = now
        else:
            LOGGER.debug(
                "Overlay Controller launch command unchanged in prefs; refreshing command helper with prefix=%s",
                normalised,
            )
        self._command_helper = self._build_command_helper(normalised, previous_prefix=current_helper_prefix)
        self._command_helper_prefix = normalised
        LOGGER.info("Overlay Controller launch command preference updated to %s", normalised)

    def _build_command_helper(self, prefix: str, previous_prefix: Optional[str] = None) -> Any:
        legacy: list[str] = []
        if prefix == "!overlay":
            legacy = ["!overlay"]
        elif previous_prefix and previous_prefix != prefix:
            LOGGER.debug(
                "Removing legacy Overlay Controller launch prefix %s; active prefix now %s",
                previous_prefix,
                prefix,
            )
        helper = build_command_helper(self, LOGGER, command_prefix=prefix, legacy_prefixes=legacy)
        LOGGER.debug(
            "Overlay Controller journal command helper configured: primary=%s legacy=%s",
            prefix,
            ", ".join(legacy) if legacy else "<none>",
        )
        return helper

    def set_debug_overlay_corner_preference(self, value: str) -> None:
        corner = (value or "NW").upper()
        if corner not in {"NW", "NE", "SW", "SE"}:
            corner = "NW"
        with self._prefs_lock:
            self._preferences.debug_overlay_corner = corner
            self._preferences.save()
        self._send_overlay_config()

    def set_status_gutter_preference(self, value: int) -> None:
        try:
            gutter = int(value)
        except (TypeError, ValueError):
            gutter = self._preferences.status_message_gutter
        gutter = max(0, min(gutter, STATUS_GUTTER_MAX))
        with self._prefs_lock:
            if gutter == self._preferences.status_message_gutter:
                return
            self._preferences.status_message_gutter = gutter
            self._preferences.save()
        self._send_overlay_config()

    def set_gridlines_enabled_preference(self, value: bool) -> None:
        with self._prefs_lock:
            self._preferences.gridlines_enabled = bool(value)
            LOGGER.debug("Overlay gridlines %s", "enabled" if self._preferences.gridlines_enabled else "disabled")
            self._preferences.save()
        self._send_overlay_config()

    def set_gridline_spacing_preference(self, value: int) -> None:
        try:
            spacing = int(value)
        except (TypeError, ValueError):
            spacing = self._preferences.gridline_spacing
        spacing = max(10, spacing)
        with self._prefs_lock:
            self._preferences.gridline_spacing = spacing
            LOGGER.debug("Overlay gridline spacing set to %d px", spacing)
            self._preferences.save()
        self._send_overlay_config()

    def set_payload_nudge_preference(self, value: bool) -> None:
        enabled = bool(value)
        with self._prefs_lock:
            self._preferences.nudge_overflow_payloads = enabled
            LOGGER.debug("Payload overflow nudging %s", "enabled" if enabled else "disabled")
            self._preferences.save()
        self._send_overlay_config()

    def set_payload_nudge_gutter_preference(self, value: int) -> None:
        try:
            gutter = int(value)
        except (TypeError, ValueError):
            gutter = self._preferences.payload_nudge_gutter
        gutter = max(0, min(gutter, 500))
        with self._prefs_lock:
            self._preferences.payload_nudge_gutter = gutter
            LOGGER.debug("Payload overflow gutter set to %d px", gutter)
            self._preferences.save()
        self._send_overlay_config()

    def _update_force_render_locked(
        self,
        *,
        force_value: Optional[bool],
        allow_force_release: Optional[bool],
    ) -> Tuple[bool, bool, bool, bool]:
        preferences = self._preferences
        previous_force = bool(getattr(preferences, "force_render", False))
        previous_allow = bool(getattr(preferences, "allow_force_render_release", False))
        broadcast = False
        dirty = False
        allow_flag = previous_allow if allow_force_release is None else bool(allow_force_release)
        if allow_flag != previous_allow:
            preferences.allow_force_render_release = allow_flag
            dirty = True
            broadcast = True
        if force_value is not None:
            flag = bool(force_value)
            if not DEV_BUILD and flag and not allow_flag:
                LOGGER.warning(
                    "Ignoring force-render toggle; this option is restricted to developer builds (override disabled)."
                )
                flag = False
            if flag != previous_force:
                preferences.force_render = flag
                dirty = True
                broadcast = True
        return previous_force, previous_allow, dirty, broadcast

    def set_force_render_preference(self, value: bool) -> None:
        with self._prefs_lock:
            _prev_force, _prev_allow, dirty, broadcast = self._update_force_render_locked(
                force_value=value,
                allow_force_release=None,
            )
            if not dirty:
                return
            self._preferences.save()
        if broadcast:
            self._send_overlay_config()

    def set_title_bar_compensation_preference(self, enabled: bool, height: int) -> None:
        with self._prefs_lock:
            self._preferences.title_bar_enabled = bool(enabled)
            try:
                numeric_height = int(height)
            except (TypeError, ValueError):
                numeric_height = self._preferences.title_bar_height
            numeric_height = max(0, numeric_height)
            self._preferences.title_bar_height = numeric_height
            LOGGER.debug(
                "Overlay title bar compensation updated: enabled=%s height=%d",
                self._preferences.title_bar_enabled,
                self._preferences.title_bar_height,
            )
            self._preferences.save()
        self._send_overlay_config()

    def set_debug_overlay_preference(self, value: bool) -> None:
        with self._prefs_lock:
            self._preferences.show_debug_overlay = bool(value)
            LOGGER.debug("Overlay debug overlay %s", "enabled" if self._preferences.show_debug_overlay else "disabled")
            self._preferences.save()
        self._send_overlay_config()

    def set_payload_logging_preference(self, value: bool) -> None:
        flag = bool(value)
        with self._prefs_lock:
            self._preferences.log_payloads = flag
            try:
                self._preferences.save()
            except Exception as exc:
                LOGGER.warning("Failed to persist payload logging preference: %s", exc)
        if not _diagnostic_logging_enabled():
            self._payload_logging_enabled = flag
            LOGGER.info("Overlay payload logging %s via preferences", "enabled" if flag else "disabled")
            return

        def mutator(payload: MutableMapping[str, Any]) -> bool:
            section = payload.get("payload_logging")
            if not isinstance(section, MutableMapping):
                section = {}
            normalized = dict(section)
            current = normalized.get("overlay_payload_log_enabled")
            if isinstance(current, bool) and current is flag:
                payload["payload_logging"] = normalized
                return False
            normalized["overlay_payload_log_enabled"] = flag
            payload["payload_logging"] = normalized
            return True

        self._edit_debug_config(mutator)
        LOGGER.info(
            "Overlay payload logging %s via debug.json override",
            "enabled" if flag else "disabled",
        )

    def get_troubleshooting_panel_state(self) -> TroubleshootingPanelState:
        with self._prefs_lock:
            excludes = tuple(sorted(self._payload_filter_excludes))
            retention = self._log_retention_override
            capture = self._capture_client_stderrout
        return TroubleshootingPanelState(
            diagnostics_enabled=_diagnostic_logging_enabled(),
            capture_enabled=capture,
            log_retention_override=retention,
            exclude_plugins=excludes,
        )

    def set_capture_override_preference(self, enabled: bool) -> None:
        flag = bool(enabled)

        def mutator(payload: MutableMapping[str, Any]) -> bool:
            current = payload.get("capture_client_stderrout")
            if isinstance(current, bool) and current is flag:
                return False
            payload["capture_client_stderrout"] = flag
            return True

        self._edit_debug_config(mutator)
        LOGGER.info("Overlay stdout/stderr capture override %s via preferences UI", "enabled" if flag else "disabled")

    def set_log_retention_override_preference(self, value: Optional[int]) -> None:
        if value is not None:
            try:
                numeric = int(value)
            except (TypeError, ValueError):
                numeric = DEFAULT_CLIENT_LOG_RETENTION
            numeric = max(CLIENT_LOG_RETENTION_MIN, min(numeric, CLIENT_LOG_RETENTION_MAX))
        else:
            numeric = None

        def mutator(payload: MutableMapping[str, Any]) -> bool:
            current = payload.get("overlay_logs_to_keep")
            if current == numeric:
                return False
            payload["overlay_logs_to_keep"] = numeric
            return True

        self._edit_debug_config(mutator)
        if numeric is None:
            LOGGER.info("Overlay log retention override cleared via preferences UI")
        else:
            LOGGER.info("Overlay log retention override set to %d via preferences UI", numeric)

    def set_payload_logging_exclusions(self, excludes: Sequence[str]) -> None:
        cleaned: List[str] = []
        seen: Set[str] = set()
        for item in excludes:
            token = str(item).strip().lower()
            if not token or token in seen:
                continue
            cleaned.append(token)
            seen.add(token)

        def mutator(payload: MutableMapping[str, Any]) -> bool:
            section = payload.get("payload_logging")
            if not isinstance(section, MutableMapping):
                section = {}
            normalized = dict(section)
            current = normalized.get("exclude_plugins")
            if isinstance(current, list) and [str(item).strip().lower() for item in current] == cleaned:
                payload["payload_logging"] = normalized
                return False
            normalized["exclude_plugins"] = cleaned
            payload["payload_logging"] = normalized
            return True

        self._edit_debug_config(mutator)
        LOGGER.info("Payload logging exclusions updated via preferences UI: %s", ", ".join(cleaned) or "<none>")

    def set_cycle_payload_preference(self, value: bool) -> None:
        flag = bool(value)
        with self._prefs_lock:
            if flag == self._preferences.cycle_payload_ids:
                return
            self._preferences.cycle_payload_ids = flag
            LOGGER.debug("Payload ID cycling %s", "enabled" if flag else "disabled")
            self._preferences.save()
        self._send_overlay_config()

    def set_cycle_payload_copy_preference(self, value: bool) -> None:
        flag = bool(value)
        with self._prefs_lock:
            if flag == self._preferences.copy_payload_id_on_cycle:
                return
            self._preferences.copy_payload_id_on_cycle = flag
            LOGGER.debug("Copy payload ID on cycle %s", "enabled" if flag else "disabled")
            self._preferences.save()
        self._send_overlay_config()

    def cycle_payload_prev(self) -> None:
        self._cycle_payload_step(-1)

    def cycle_payload_next(self) -> None:
        self._cycle_payload_step(1)

    def launch_overlay_controller(self) -> None:
        launch_controller(self, LOGGER)

    def _controller_python_command(self, overlay_env: Dict[str, str]) -> List[str]:
        override = os.getenv("EDMC_OVERLAY_CONTROLLER_PYTHON")
        if override:
            override_path = Path(override).expanduser()
            if override_path.exists():
                LOGGER.debug("Using controller Python from EDMC_OVERLAY_CONTROLLER_PYTHON=%s", override_path)
                return [str(override_path)]
            LOGGER.debug("EDMC_OVERLAY_CONTROLLER_PYTHON=%s not found; falling back to overlay client interpreter", override_path)

        candidate = self._locate_overlay_python(overlay_env)
        if candidate:
            LOGGER.debug("Using controller Python from overlay client environment: %s", candidate[0])
            return candidate
        raise RuntimeError(
            "No Python interpreter available to launch the Overlay Controller. "
            "Create overlay_client/.venv or set EDMC_OVERLAY_CONTROLLER_PYTHON."
        )

    def _overlay_controller_launch_sequence(self) -> None:
<<<<<<< HEAD
        try:
            launch_env = self._build_overlay_environment()
            python_command = self._controller_python_command(launch_env)
            LOGGER.debug("Overlay Controller launch sequence starting with interpreter=%s", python_command[0])
            for key in ("TCL_LIBRARY", "TK_LIBRARY"):
                if key in launch_env:
                    LOGGER.debug("Removing %s from controller environment to avoid Tcl/Tk conflicts", key)
                    launch_env.pop(key, None)
            capture_output = self._capture_enabled()
            self._controller_countdown()
            process = self._spawn_overlay_controller_process(python_command, launch_env, capture_output=capture_output)
        except Exception as exc:
            LOGGER.error("Overlay Controller launch failed: %s", exc, exc_info=exc)
            self._emit_controller_message(f"Overlay Controller launch failed: {exc}", ttl=6.0)
            with self._controller_launch_lock:
                self._controller_launch_thread = None
            return

        with self._controller_launch_lock:
            self._controller_process = process
            self._controller_launch_thread = None
        LOGGER.debug("Overlay Controller process handle stored (pid=%s)", getattr(process, "pid", "?"))

        self._emit_controller_active_notice()

        try:
            exit_code: Optional[int] = None
            stdout: str = ""
            stderr: str = ""
            try:
                if self._capture_enabled():
                    stdout, stderr = process.communicate()
                    exit_code = process.returncode
                else:
                    exit_code = process.wait()
            except Exception as exc:
                LOGGER.debug("Overlay Controller process wait failed: %s", exc)
                try:
                    exit_code = process.poll()
                except Exception:
                    exit_code = None
            LOGGER.debug("Overlay Controller process exited with code %s", exit_code)
            if exit_code not in (0, None) and self._capture_enabled():
                formatted_output = self._format_controller_output(stdout, stderr)
                LOGGER.warning(
                    "Overlay Controller exited abnormally (code=%s).\n%s",
                    exit_code,
                    formatted_output,
                )
        finally:
            with self._controller_launch_lock:
                self._controller_process = None
            self._clear_controller_message()
=======
        controller_launch_sequence(self, LOGGER)
>>>>>>> efaa9025

    def _controller_countdown(self) -> None:
        LOGGER.debug("Overlay Controller countdown started.")
        for remaining in (3, 2, 1):
            text = f"Overlay Controller opening in {remaining}... back out of comms panel now."
            self._emit_controller_message(text, ttl=1.25)
            time.sleep(1)
        LOGGER.debug("Overlay Controller countdown completed.")

    def _spawn_overlay_controller_process(
        self,
        python_command: List[str],
        launch_env: Dict[str, str],
        capture_output: bool,
    ) -> subprocess.Popen:
        module_name = "overlay_controller.overlay_controller"
        command = [*python_command, "-m", module_name]
        LOGGER.debug("Spawning Overlay Controller via %s", command)
        kwargs: Dict[str, Any] = {"cwd": str(self.plugin_dir), "env": launch_env}
        if os.name == "nt":
            creation_flags = getattr(subprocess, "CREATE_NO_WINDOW", 0)
            if creation_flags:
                kwargs["creationflags"] = creation_flags
        if capture_output:
            kwargs.update(
                stdout=subprocess.PIPE,
                stderr=subprocess.PIPE,
                text=True,
                encoding="utf-8",
            )
        process = subprocess.Popen(command, **kwargs)
        LOGGER.debug("Overlay Controller launched via chat command (pid=%s)", getattr(process, "pid", "?"))
        return process

    def _emit_controller_message(self, text: str, ttl: Optional[float] = None, persistent: bool = False) -> None:
        payload = {
            "timestamp": datetime.now(UTC).isoformat(),
            "event": "LegacyOverlay",
            "type": "message",
            "id": self._controller_status_id,
            "text": text,
            "color": "#ff8c00",
            "x": 40,
            "y": 40,
            "size": "normal",
            "ttl": 0 if persistent else max(1.0, float(ttl or 2.0)),
        }
        self._publish_payload(payload)

    def _emit_controller_active_notice(self) -> None:
        pid = self._read_controller_pid_file()
        if pid is None:
            with self._controller_launch_lock:
                handle = self._controller_process
            if handle and handle.poll() is None:
                pid = handle.pid
        if pid is None:
            return
        self._emit_controller_message("Overlay Controller is Active", ttl=0, persistent=True)

    def _clear_controller_message(self) -> None:
        payload = {
            "timestamp": datetime.now(UTC).isoformat(),
            "event": "LegacyOverlay",
            "type": "legacy_clear",
            "id": self._controller_status_id,
            "ttl": 0,
        }
        self._publish_payload(payload)
        self._controller_active_group = None
        try:
            self._publish_payload({"event": "OverlayControllerActiveGroup", "plugin": "", "label": ""})
        except Exception:
            pass

    def _format_controller_output(self, stdout: str, stderr: str) -> str:
        def _format_stream(label: str, text: str) -> str:
            if not text or not text.strip():
                return f"{label}: <empty>"
            cleaned = text.rstrip("\n")
            return f"{label}:\n{cleaned}"

        return "\n".join((_format_stream("stdout", stdout), _format_stream("stderr", stderr)))

    def _read_controller_pid_file(self) -> Optional[int]:
        try:
            raw = self._controller_pid_path.read_text(encoding="utf-8").strip()
        except FileNotFoundError:
            return None
        except OSError:
            return None
        try:
            return int(raw)
        except (TypeError, ValueError):
            return None

    def _cleanup_controller_pid_file(self) -> None:
        try:
            self._controller_pid_path.unlink()
        except FileNotFoundError:
            pass
        except OSError:
            pass

    def _terminate_controller_process(self) -> None:
        terminate_controller_process(self, LOGGER)

    def _cycle_payload_step(self, direction: int) -> None:
        if not self._running:
            raise RuntimeError("Overlay is not running")
        if not self._preferences.cycle_payload_ids:
            raise RuntimeError("Payload cycling is disabled")
        action = "prev" if direction < 0 else "next"
        payload = {
            "timestamp": datetime.now(UTC).isoformat(),
            "event": "OverlayCycle",
            "action": action,
        }
        self._publish_payload(payload)

    def restart_overlay_client(self) -> None:
        with self._lock:
            if not self._running:
                raise RuntimeError("Overlay is not running")
            watchdog = self.watchdog
        if watchdog is not None:
            LOGGER.debug("Stopping overlay client for user-requested restart")
            if not watchdog.stop():
                raise RuntimeError("Overlay client did not stop cleanly")
            with self._lock:
                if self.watchdog is watchdog:
                    self.watchdog = None
        if not self._start_watchdog():
            raise RuntimeError("Overlay client failed to start; check overlay logs for details")
        self._send_overlay_config(rebroadcast=True)
        _log("Overlay client restart triggered.")

    def set_min_font_preference(self, value: float) -> None:
        try:
            minimum = float(value)
        except (TypeError, ValueError):
            minimum = self._preferences.min_font_point
        minimum = max(1.0, min(minimum, 48.0))
        with self._prefs_lock:
            if minimum != self._preferences.min_font_point:
                if minimum > self._preferences.max_font_point:
                    self._preferences.max_font_point = minimum
                self._preferences.min_font_point = minimum
                LOGGER.debug("Overlay minimum font point set to %.1f", minimum)
                self._preferences.save()
                broadcast = True
            else:
                broadcast = False
        if broadcast:
            self._send_overlay_config()

    def set_max_font_preference(self, value: float) -> None:
        try:
            maximum = float(value)
        except (TypeError, ValueError):
            maximum = self._preferences.max_font_point
        maximum = max(self._preferences.min_font_point, min(maximum, 72.0))
        with self._prefs_lock:
            if maximum != self._preferences.max_font_point:
                self._preferences.max_font_point = maximum
                LOGGER.debug("Overlay maximum font point set to %.1f", maximum)
                self._preferences.save()
                broadcast = True
            else:
                broadcast = False
        if broadcast:
            self._send_overlay_config()

    def _publish_external(self, payload: Mapping[str, Any]) -> bool:
        if not self._running:
            return False
        original_payload = dict(payload)
        self._trace_payload_event("ingest:external_raw", original_payload)
        message = dict(original_payload)
        message.setdefault("cmdr", self._state.get("cmdr", ""))
        message.setdefault("system", self._state.get("system", ""))
        message.setdefault("station", self._state.get("station", ""))
        message.setdefault("docked", self._state.get("docked", False))
        message.setdefault("raw", original_payload)
        self._trace_payload_event("publish:prepared", message, {"source": "external"})
        self._publish_payload(message)
        return True

    def _start_legacy_tcp_server(self) -> None:
        if self._legacy_tcp_server is not None:
            return
        server = LegacyOverlayTCPServer(
            host="127.0.0.1",
            port=5010,
            log=_log,
            handler=self._handle_legacy_tcp_payload,
        )
        if server.start():
            self._legacy_tcp_server = server
            self._lifecycle.track_handle(server)
        else:
            self._legacy_tcp_server = None

    def _stop_legacy_tcp_server(self) -> None:
        server = self._legacy_tcp_server
        if not server:
            return
        try:
            server.stop()
        except Exception as exc:
            LOGGER.debug("Legacy overlay compatibility server shutdown error: %s", exc)
        self._legacy_tcp_server = None
        self._lifecycle.untrack_handle(server)

    def _update_overlay_metrics(self, payload: Mapping[str, Any]) -> None:
        width = _coerce_float(payload.get("width"))
        height = _coerce_float(payload.get("height"))
        if width is None or height is None or width <= 0 or height <= 0:
            return
        frame = payload.get("frame")
        scale = payload.get("scale")
        device_pixel_ratio = _coerce_float(payload.get("device_pixel_ratio")) or 1.0
        self._overlay_metrics = {
            "width": width,
            "height": height,
            "frame": dict(frame) if isinstance(frame, Mapping) else {},
            "scale": dict(scale) if isinstance(scale, Mapping) else {},
            "device_pixel_ratio": device_pixel_ratio,
        }
        LOGGER.debug(
            "Overlay metrics updated: width=%.1f height=%.1f scale=%s dpr=%.2f",
            width,
            height,
            self._overlay_metrics.get("scale", {}),
            device_pixel_ratio,
        )


    def _handle_legacy_tcp_payload(self, payload: Mapping[str, Any]) -> bool:
        if not self._running:
            return False
        raw_payload = dict(payload)
        self._trace_payload_event("legacy_tcp:received", raw_payload)
        normalised = normalise_legacy_payload(raw_payload)
        if normalised is None:
            self._trace_payload_event("legacy_tcp:dropped", raw_payload, {"reason": "normalise_failed"})
            LOGGER.debug("Legacy overlay payload dropped (unable to normalise): %s", raw_payload)
            return False
        message: Dict[str, Any] = {
            "event": "LegacyOverlay",
            **normalised,
            "legacy_raw": raw_payload,
        }
        message.setdefault("timestamp", datetime.now(UTC).isoformat())
        self._trace_payload_event(
            "legacy_tcp:normalised",
            message,
            {
                "raw_shape": raw_payload.get("shape"),
                "raw_type": raw_payload.get("type"),
            },
        )
        return self._publish_external(message)

    def _handle_cli_payload(self, payload: Dict[str, Any]) -> Optional[Dict[str, Any]]:
        try:
            if not isinstance(payload, Mapping):
                raise ValueError("Payload must be an object")
            command = payload.get("cli")
            if command in ("overlay_controller", "overlay_config"):
                config_payload = payload.get("config")
                if not isinstance(config_payload, Mapping):
                    raise ValueError("Overlay config payload missing 'config' object")
                applied = False
                if (
                    "title_bar_enabled" in config_payload
                    or "title_bar_compensation" in config_payload
                    or "title_bar_height" in config_payload
                ):
                    enabled_raw = config_payload.get("title_bar_enabled")
                    if enabled_raw is None and "title_bar_compensation" in config_payload:
                        enabled_raw = config_payload.get("title_bar_compensation")
                    if enabled_raw is None:
                        enabled_flag = self._preferences.title_bar_enabled
                    else:
                        enabled_flag = bool(enabled_raw)
                    height_value = config_payload.get("title_bar_height", self._preferences.title_bar_height)
                    self._submit_pref_task(
                        lambda: self.set_title_bar_compensation_preference(enabled_flag, height_value),
                        wait=True,
                    )
                    applied = True
                if not applied:
                    raise ValueError("Overlay config payload did not include any recognised directives")
                return {"status": "ok"}
            if command == "force_render_override":
                preferences = self._preferences
                if preferences is None:
                    raise RuntimeError("Preferences are not initialised; cannot apply force-render override")
                if "allow" not in payload:
                    raise ValueError("force_render_override payload requires 'allow'")
                allow_flag = bool(payload.get("allow"))
                desired_force_raw = payload.get("force_render")
                desired_force: Optional[bool] = None if desired_force_raw is None else bool(desired_force_raw)

                def _apply_force_override() -> Tuple[bool, bool, bool]:
                    with self._prefs_lock:
                        previous_force = bool(getattr(preferences, "force_render", False))
                        previous_allow = bool(getattr(preferences, "allow_force_render_release", False))
                        _prev_force, _prev_allow, dirty, broadcast = self._update_force_render_locked(
                            force_value=desired_force,
                            allow_force_release=allow_flag,
                        )
                        if dirty:
                            try:
                                preferences.save()
                            except Exception as exc:
                                LOGGER.warning("Failed to persist force-render override preference: %s", exc)
                        return previous_force, previous_allow, broadcast

                previous_force, previous_allow, broadcast = self._submit_pref_task(
                    _apply_force_override,
                    wait=True,
                )
                if allow_flag:
                    self._start_force_render_monitor_if_needed()
                if broadcast:
                    self._send_overlay_config()
                return {
                    "status": "ok",
                    "force_render": _is_force_render_enabled(preferences),
                    "previous_force_render": previous_force,
                    "previous_allow": previous_allow,
                    "allow_force_render_release": bool(preferences.allow_force_render_release),
                }
            if command == "legacy_overlay":
                legacy_payload = payload.get("payload")
                if not isinstance(legacy_payload, Mapping):
                    raise ValueError("Legacy overlay payload missing 'payload' object")
                message = dict(legacy_payload)
                message.setdefault("event", "LegacyOverlay")
                message.setdefault("timestamp", datetime.now(UTC).isoformat())
                payload_type = str(message.get("type") or "message").lower()
                if payload_type == "message":
                    raw_text = message.get("text")
                    text = str(raw_text or "").strip()
                    if not text:
                        LOGGER.debug(
                            "Ignoring empty LegacyOverlay message text for payload id=%s",
                            message.get("id"),
                        )
                        text = ""
                    message["type"] = "message"
                    message["text"] = text
                elif payload_type == "shape":
                    shape_name = str(message.get("shape") or "").strip().lower()
                    if not shape_name:
                        raise ValueError("LegacyOverlay shape payload requires 'shape'")
                    message["type"] = "shape"
                    message["shape"] = shape_name
                    if shape_name == "vect":
                        vector = message.get("vector")
                        if not isinstance(vector, list) or len(vector) < 2:
                            raise ValueError("Vector shape payload requires a 'vector' list with at least two points")
                else:
                    raise ValueError(f"Unsupported LegacyOverlay payload type: {payload_type}")
                self._trace_payload_event("cli:legacy_overlay", message)
                self._publish_payload(message)
                return {"status": "ok"}
            if command == "overlay_metrics":
                self._update_overlay_metrics(payload)
                return {"status": "ok"}
            if command == "controller_heartbeat":
                self._emit_controller_active_notice()
                return {"status": "ok"}
            if command == "controller_active_group":
                plugin_name_raw = payload.get("plugin")
                label_raw = payload.get("label")
                plugin_name = str(plugin_name_raw or "").strip()
                label = str(label_raw or "").strip()
                anchor_raw = payload.get("anchor")
                anchor_token = str(anchor_raw or "").strip().lower() if anchor_raw is not None else ""
                edit_nonce = str(payload.get("edit_nonce") or "").strip()
                if plugin_name and label:
                    self._controller_active_group = (plugin_name, label)
                else:
                    self._controller_active_group = None
                message = {
                    "event": "OverlayControllerActiveGroup",
                    "plugin": plugin_name,
                    "label": label,
                    "anchor": anchor_token,
                    "edit_nonce": edit_nonce,
                    "timestamp": datetime.now(UTC).isoformat(),
                }
                self._publish_payload(message)
                return {"status": "ok"}
            if command == "controller_override_reload":
                nonce_raw = payload.get("nonce")
                nonce = str(nonce_raw).strip() if nonce_raw is not None else ""
                if nonce and nonce == getattr(self, "_last_override_reload_nonce", None):
                    LOGGER.debug("Controller override reload ignored (duplicate nonce=%s)", nonce)
                    return {"status": "ok", "duplicate": True}
                self._last_override_reload_nonce = nonce or self._last_override_reload_nonce
                message = {
                    "event": "OverlayOverrideReload",
                    "nonce": nonce,
                    "timestamp": datetime.now(UTC).isoformat(),
                }
                self._publish_payload(message)
                LOGGER.debug("Controller override reload dispatched (nonce=%s)", nonce or "none")
                return {"status": "ok"}
            if command == "controller_overrides_payload":
                overrides = payload.get("overrides")
                nonce_raw = payload.get("nonce")
                nonce = str(nonce_raw).strip() if nonce_raw is not None else ""
                if not isinstance(overrides, Mapping):
                    raise ValueError("Overrides payload must be an object")
                message = {
                    "event": "OverlayOverridesPayload",
                    "overrides": overrides,
                    "nonce": nonce,
                    "timestamp": datetime.now(UTC).isoformat(),
                }
                self._publish_payload(message)
                LOGGER.debug("Controller overrides payload dispatched (nonce=%s)", nonce or "none")
                return {"status": "ok"}
            if command == "test_message":
                text = str(payload.get("message") or "").strip()
                if not text:
                    raise ValueError("Test message text is empty")
                x = payload.get("x")
                y = payload.get("y")
                self.send_test_message(text, x=x, y=y)
                return {"status": "ok"}
            raise ValueError(f"Unsupported CLI command: {command!r}")
        except Exception as exc:
            _log(f"CLI payload rejected: {exc}")
            return {"status": "error", "error": str(exc)}


    def _send_overlay_config(self, rebroadcast: bool = False) -> None:
        self._load_payload_debug_config()
        payload = {
            "event": "OverlayConfig",
            "opacity": float(self._preferences.overlay_opacity),
            "show_status": bool(self._preferences.show_connection_status),
            "debug_overlay_corner": str(self._preferences.debug_overlay_corner or "NW"),
            "status_bottom_margin": int(self._preferences.status_bottom_margin()),
            "client_log_retention": int(self._resolve_client_log_retention()),
            "gridlines_enabled": bool(self._preferences.gridlines_enabled),
            "gridline_spacing": int(self._preferences.gridline_spacing),
            "force_render": _is_force_render_enabled(self._preferences),
            "title_bar_enabled": bool(self._preferences.title_bar_enabled),
            "title_bar_height": int(self._preferences.title_bar_height),
            "show_debug_overlay": bool(self._preferences.show_debug_overlay),
            "min_font_point": float(self._preferences.min_font_point),
            "max_font_point": float(self._preferences.max_font_point),
            "cycle_payload_ids": bool(self._preferences.cycle_payload_ids),
            "copy_payload_id_on_cycle": bool(self._preferences.copy_payload_id_on_cycle),
            "scale_mode": str(self._preferences.scale_mode or "fit"),
            "nudge_overflow_payloads": bool(self._preferences.nudge_overflow_payloads),
            "payload_nudge_gutter": int(self._preferences.payload_nudge_gutter),
            "payload_log_delay_seconds": float(getattr(self._preferences, "payload_log_delay_seconds", 0.0)),
            "platform_context": self._platform_context_payload(),
        }
        self._last_config = dict(payload)
        self._publish_payload(payload)
        LOGGER.debug(
            "Published overlay config: opacity=%s show_status=%s debug_overlay_corner=%s status_bottom_margin=%s client_log_retention=%d gridlines_enabled=%s "
            "gridline_spacing=%d force_render=%s title_bar_enabled=%s title_bar_height=%d debug_overlay=%s cycle_payload_ids=%s copy_payload_id_on_cycle=%s "
            "nudge_overflow=%s payload_gutter=%d payload_log_delay=%.2f font_min=%.1f font_max=%.1f platform_context=%s",
            payload["opacity"],
            payload["show_status"],
            payload["debug_overlay_corner"],
            payload["status_bottom_margin"],
            payload["client_log_retention"],
            payload["gridlines_enabled"],
            payload["gridline_spacing"],
            payload["force_render"],
            payload["title_bar_enabled"],
            payload["title_bar_height"],
            payload["show_debug_overlay"],
            payload["cycle_payload_ids"],
            payload["copy_payload_id_on_cycle"],
            payload["nudge_overflow_payloads"],
            payload["payload_nudge_gutter"],
            payload["payload_log_delay_seconds"],
            payload["min_font_point"],
            payload["max_font_point"],
            payload["platform_context"],
        )
        if rebroadcast:
            self._schedule_config_rebroadcasts()

    def _publish_payload(self, payload: Mapping[str, Any]) -> None:
        message = dict(payload)
        self._trace_payload_event("publish:dispatch", message)
        self._log_payload(message)
        self.broadcaster.publish(dict(message))
        self._trace_payload_event("publish:sent", message)

    def _load_plugin_prefix_map(self) -> Dict[str, str]:
        config_path = self.plugin_dir / "overlay_groupings.json"
        try:
            raw_text = config_path.read_text(encoding="utf-8")
        except FileNotFoundError:
            return {}
        except OSError:
            return {}
        try:
            data = json.loads(raw_text)
        except json.JSONDecodeError:
            return {}
        if not isinstance(data, Mapping):
            return {}
        prefixes: Dict[str, str] = {}

        def _extend_prefix_map(entries: Iterable[str], plugin_label: str) -> None:
            for entry in entries:
                token = entry.strip()
                if token:
                    prefixes[token] = plugin_label

        def _normalise_prefix_iter(raw: Any) -> Iterable[str]:
            def _extract_value(entry: Any) -> Optional[str]:
                if isinstance(entry, str):
                    token = entry.strip()
                    return token if token else None
                if isinstance(entry, Mapping):
                    raw_value = entry.get("value") or entry.get("prefix")
                    if isinstance(raw_value, str):
                        token = raw_value.strip()
                        return token if token else None
                return None

            if isinstance(raw, (str, Mapping)):
                candidate = _extract_value(raw)
                return [candidate] if candidate else []
            if isinstance(raw, Iterable) and not isinstance(raw, (str, bytes)):
                results: list[str] = []
                for item in raw:
                    value = _extract_value(item)
                    if value:
                        results.append(value)
                return results
            return []

        for plugin_name, config in data.items():
            if not isinstance(plugin_name, str) or not isinstance(config, Mapping):
                continue

            matching = config.get("matchingPrefixes")
            candidates = list(_normalise_prefix_iter(matching))
            if not candidates:
                legacy_match = config.get("__match__")
                if isinstance(legacy_match, Mapping):
                    candidates.extend(_normalise_prefix_iter(legacy_match.get("id_prefixes")))
            if not candidates:
                # Fall back to prefixes declared under groups for legacy files
                groups_block = config.get("idPrefixGroups")
                if isinstance(groups_block, Mapping):
                    for spec in groups_block.values():
                        if isinstance(spec, Mapping):
                            candidates.extend(_normalise_prefix_iter(spec.get("idPrefixes") or spec.get("id_prefixes")))
                legacy_grouping = config.get("grouping")
                if isinstance(legacy_grouping, Mapping):
                    raw_groups = legacy_grouping.get("groups")
                    if isinstance(raw_groups, Mapping):
                        for spec in raw_groups.values():
                            if isinstance(spec, Mapping):
                                candidates.extend(_normalise_prefix_iter(spec.get("id_prefixes")))

            _extend_prefix_map(candidates, plugin_name)

        return prefixes

    def _plugin_name_for_payload(self, payload: Mapping[str, Any]) -> Tuple[Optional[str], Optional[str]]:
        if not isinstance(payload, Mapping):
            return None, None

        def _extract_plugin(mapping: Mapping[str, Any]) -> Optional[str]:
            for key in ("plugin", "plugin_name", "source_plugin"):
                value = mapping.get(key)
                if isinstance(value, str) and value:
                    token = value.strip()
                    if token:
                        return token
            return None

        def _extract_id(mapping: Mapping[str, Any]) -> Optional[str]:
            value = mapping.get("id")
            if isinstance(value, str):
                token = value.strip()
                if token:
                    return token
            return None

        plugin_name = _extract_plugin(payload)
        payload_id = _extract_id(payload)

        if plugin_name:
            return plugin_name, payload_id

        for key in ("meta", "raw", "legacy_raw"):
            nested = payload.get(key)
            if isinstance(nested, Mapping):
                candidate = _extract_plugin(nested)
                if candidate:
                    plugin_name = candidate
                if not payload_id:
                    payload_id = _extract_id(nested)
                if plugin_name:
                    return plugin_name, payload_id

        if payload_id:
            for prefix, mapped_name in self._plugin_prefix_map.items():
                if payload_id.startswith(prefix):
                    return mapped_name, payload_id
            prefix_guess = payload_id.split("-", 1)[0]
            if prefix_guess:
                return prefix_guess, payload_id

        return None, payload_id

    def _should_trace_payload(self, plugin_name: Optional[str], payload_id: Optional[str]) -> bool:
        if not self._trace_enabled:
            return False
        if self._trace_payload_prefixes:
            identifier = payload_id or ""
            if not any(identifier.startswith(prefix) for prefix in self._trace_payload_prefixes):
                return False
        return True

    def _trace_payload_event(
        self,
        stage: str,
        payload: Mapping[str, Any],
        extra: Optional[Mapping[str, Any]] = None,
    ) -> None:
        if not self._trace_enabled:
            return
        plugin_name, payload_id = self._plugin_name_for_payload(payload)
        if not self._should_trace_payload(plugin_name, payload_id):
            return
        info: Dict[str, Any] = {}
        event_name = payload.get("event")
        payload_type = payload.get("type")
        if isinstance(event_name, str) and event_name:
            info["event"] = event_name
        if isinstance(payload_type, str) and payload_type:
            info["type"] = payload_type
        if extra:
            for key, value in extra.items():
                info[key] = value
        LOGGER.debug(
            "trace plugin=%s id=%s stage=%s info=%s",
            plugin_name or "unknown",
            payload_id or "",
            stage,
            info,
        )

    def _log_payload(self, payload: Mapping[str, Any]) -> None:
        event: Optional[str] = None
        if isinstance(payload, Mapping):
            raw_event = payload.get("event")
            if isinstance(raw_event, str) and raw_event:
                event = raw_event
        try:
            serialised = json.dumps(payload, ensure_ascii=False, sort_keys=True)
        except (TypeError, ValueError):
            serialised = repr(payload)
        logger = self._payload_logger if self._payload_log_handler is not None else LOGGER
        self._load_payload_debug_config()
        if not self._payload_logging_enabled or not _diagnostic_logging_enabled():
            return
        plugin_name, payload_id = self._plugin_name_for_payload(payload)
        if self._payload_filter_excludes and plugin_name and plugin_name.lower() in self._payload_filter_excludes:
            return
        log_method = logger.debug
        if event:
            if plugin_name:
                log_method("Overlay payload [%s] plugin=%s: %s", event, plugin_name, serialised)
            else:
                log_method("Overlay payload [%s]: %s", event, serialised)
        else:
            if plugin_name:
                log_method("Overlay payload plugin=%s: %s", plugin_name, serialised)
            else:
                log_method("Overlay payload: %s", serialised)
        legacy_raw = None
        if isinstance(payload, Mapping):
            legacy_raw = payload.get("legacy_raw")
        if legacy_raw is not None:
            try:
                legacy_serialised = json.dumps(legacy_raw, ensure_ascii=False, sort_keys=True)
            except (TypeError, ValueError):
                legacy_serialised = repr(legacy_raw)
            legacy_plugin, _ = self._plugin_name_for_payload(legacy_raw)
            if not legacy_plugin:
                legacy_plugin = plugin_name
            if legacy_plugin:
                log_method("Overlay legacy_raw plugin=%s: %s", legacy_plugin, legacy_serialised)
            else:
                log_method("Overlay legacy_raw: %s", legacy_serialised)

    def _locate_overlay_python(self, overlay_env: Optional[Dict[str, str]] = None) -> Optional[List[str]]:
        env_override = os.getenv("EDMC_OVERLAY_PYTHON")
        if env_override:
            override_path = Path(env_override).expanduser()
            if override_path.exists():
                LOGGER.debug("Using overlay Python from EDMC_OVERLAY_PYTHON=%s", override_path)
                return [str(override_path)]
            LOGGER.debug("Overlay Python override %s not found, falling back", override_path)

        if self._flatpak_context.get("is_flatpak"):
            command = self._flatpak_host_command(overlay_env)
            if command:
                return command

        overlay_client_root = self.plugin_dir / "overlay_client"
        venv_path = (
            overlay_client_root
            / ".venv"
            / ("Scripts" if os.name == "nt" else "bin")
            / ("python.exe" if os.name == "nt" else "python")
        )
        if venv_path.exists():
            LOGGER.debug("Using overlay client Python interpreter at %s", venv_path)
            return [str(venv_path)]

        return None

    def _flatpak_host_command(self, overlay_env: Optional[Dict[str, str]]) -> Optional[List[str]]:
        spawn_path = shutil.which("flatpak-spawn")
        if not spawn_path:
            if not self._flatpak_spawn_warning_emitted:
                LOGGER.warning("Flatpak detected but flatpak-spawn binary not found; cannot launch overlay outside sandbox.")
                self._flatpak_spawn_warning_emitted = True
            return None
        host_python = self._flatpak_host_python_path()
        if host_python is None:
            if not self._flatpak_host_warning_emitted:
                LOGGER.warning(
                    "Flatpak detected but no host Python interpreter found. Ensure overlay_client/.venv exists (or set EDMC_OVERLAY_HOST_PYTHON) with the overlay dependencies."
                )
                self._flatpak_host_warning_emitted = True
            return None
        LOGGER.info("Launching overlay client via flatpak-spawn host interpreter at %s", host_python)
        env_args = self._flatpak_env_arguments(overlay_env)
        return [spawn_path, "--host", *env_args, host_python]

    def _flatpak_python_command(self, overlay_env: Optional[Dict[str, str]]) -> Optional[List[str]]:
        """Compat shim for legacy callers; delegates to _flatpak_host_command."""
        return self._flatpak_host_command(overlay_env)

    def _flatpak_env_arguments(self, overlay_env: Optional[Dict[str, str]]) -> List[str]:
        args: List[str] = []
        if not overlay_env:
            return args
        for key in FLATPAK_ENV_FORWARD_KEYS:
            value = overlay_env.get(key)
            if value in (None, ""):
                continue
            args.append(f"--env={key}={value}")
        return args

    def _flatpak_host_python_path(self) -> Optional[str]:
        env_override = os.getenv("EDMC_OVERLAY_HOST_PYTHON")
        if env_override:
            override_path = Path(env_override).expanduser()
            if override_path.exists():
                return str(override_path)
            LOGGER.debug("EDMC_OVERLAY_HOST_PYTHON=%s does not exist; ignoring override", override_path)
        candidate_dirs: Sequence[Path] = (
            self.plugin_dir / "overlay_client" / ".venv" / "bin",
            self.plugin_dir / "overlay_client" / ".venv" / "Scripts",
        )
        for directory in candidate_dirs:
            for name in ("python3", "python"):
                candidate = directory / name
                if candidate.exists():
                    return str(candidate)
        return None

    def _detect_wayland_compositor(self) -> str:
        session = (os.environ.get("XDG_SESSION_TYPE") or "").lower()
        if session != "wayland":
            return "none"
        env = os.environ
        current_desktop = (env.get("XDG_CURRENT_DESKTOP") or "").upper()
        if env.get("SWAYSOCK"):
            return "sway"
        if env.get("HYPRLAND_INSTANCE_SIGNATURE"):
            return "hyprland"
        if "KDE" in current_desktop or env.get("KDE_FULL_SESSION"):
            return "kwin"
        if "GNOME" in current_desktop or env.get("GNOME_SHELL_SESSION_MODE"):
            return "gnome-shell"
        if "COSMIC" in current_desktop:
            return "cosmic"
        if env.get("WAYLAND_DISPLAY", "").startswith("wayland-"):
            return "unknown"
        return "unknown"

    def _detect_flatpak_context(self) -> Dict[str, Any]:
        env = os.environ
        flatpak_id = env.get("FLATPAK_ID") or env.get("container_app")
        is_flatpak = bool(flatpak_id or env.get("container") == "flatpak")
        plugin_path = self.plugin_dir
        try:
            resolved = plugin_path.resolve()
        except Exception:
            resolved = plugin_path
        var_app_root = Path.home() / ".var" / "app"
        try:
            relative = resolved.relative_to(var_app_root)
        except ValueError:
            relative = None
        if relative is not None:
            is_flatpak = True
            if not flatpak_id and relative.parts:
                flatpak_id = relative.parts[0]
        context: Dict[str, object] = {"is_flatpak": is_flatpak}
        if flatpak_id:
            context["app_id"] = flatpak_id
        return context

    def _build_overlay_environment(self) -> Dict[str, str]:
        env = dict(os.environ)
        session = (env.get("XDG_SESSION_TYPE") or "").lower()
        compositor = self._detect_wayland_compositor()
        force_xwayland = bool(self._preferences.force_xwayland)
        log_level_payload = self._build_log_level_payload()
        env["EDMC_OVERLAY_LOG_LEVEL"] = str(log_level_payload.get("value"))
        log_level_name = log_level_payload.get("name") or logging.getLevelName(logging.INFO)
        env["EDMC_OVERLAY_LOG_LEVEL_NAME"] = str(log_level_name)
        env["EDMC_OVERLAY_SESSION_TYPE"] = session or "unknown"
        env["EDMC_OVERLAY_COMPOSITOR"] = compositor
        env["EDMC_OVERLAY_FORCE_XWAYLAND"] = "1" if force_xwayland else "0"
        env["EDMC_OVERLAY_IS_FLATPAK"] = "1" if self._flatpak_context.get("is_flatpak") else "0"
        app_id = self._flatpak_context.get("app_id")
        if app_id:
            env["EDMC_OVERLAY_FLATPAK_ID"] = str(app_id)
        if sys.platform.startswith("linux"):
            if session == "wayland" and not force_xwayland:
                env.setdefault("QT_QPA_PLATFORM", "wayland")
                env.setdefault("QT_WAYLAND_DISABLE_WINDOWDECORATION", "1")
                env.setdefault("QT_WAYLAND_LAYER_SHELL", "1")
            else:
                env["QT_QPA_PLATFORM"] = env.get("QT_QPA_PLATFORM", "xcb")
                env.setdefault("QT_WAYLAND_DISABLE_WINDOWDECORATION", "1")
        return env

    def _overlay_controller_active(self) -> bool:
        try:
            import psutil  # type: ignore
        except Exception:
            psutil = None  # type: ignore
        if psutil is not None:
            try:
                for proc in psutil.process_iter(["name", "cmdline"]):
                    cmdline = proc.info.get("cmdline") or []
                    for token in cmdline:
                        name = os.path.basename(token)
                        token_l = token.lower()
                        if (
                            name.lower() == "overlay_controller.py"
                            or name.lower().endswith("/overlay_controller.py")
                            or "overlay_controller.overlay_controller" in token_l
                        ):
                            return True
                # Fallback: check process names when cmdline is unavailable.
                for proc in psutil.process_iter(["name"]):
                    name = (proc.info.get("name") or "").lower()
                    if "overlay_controller" in name:
                        return True
            except Exception:
                pass
        try:
            output = subprocess.check_output(["ps", "-eo", "cmd"], text=True, stderr=subprocess.DEVNULL)
        except Exception:
            output = ""
        for line in output.splitlines():
            token = line.strip().lower()
            if "overlay_controller.py" in token or "overlay_controller.overlay_controller" in token:
                return True
        return False

    def _warn_if_controller_running(self) -> None:
        try:
            active = self._overlay_controller_active()
        except Exception as exc:
            LOGGER.debug("Controller scan failed: %s", exc, exc_info=exc)
            return
        if active:
            LOGGER.warning(
                "Overlay Controller appears to be running; force-render override has been cleared on startup. "
                "Reopen the controller to re-enable force-render if needed."
            )

    def _reset_force_render_override_on_startup(self) -> None:
        reset_applied = False
        with self._prefs_lock:
            if getattr(self._preferences, "allow_force_render_release", False):
                self._preferences.allow_force_render_release = False
                try:
                    self._preferences.save()
                except Exception as exc:
                    LOGGER.warning("Failed to reset allow_force_render_release on startup: %s", exc)
                else:
                    reset_applied = True
        if reset_applied:
            LOGGER.info("Cleared allow_force_render_release on startup to enforce default force-render policy.")
        threading.Thread(
            target=self._warn_if_controller_running,
            name="ModernOverlayControllerScan",
            daemon=True,
        ).start()

    def _platform_context_payload(self) -> Dict[str, Any]:
        session = (os.environ.get("XDG_SESSION_TYPE") or "").lower()
        context = {
            "session_type": session or "unknown",
            "compositor": self._detect_wayland_compositor(),
            "force_xwayland": bool(self._preferences.force_xwayland),
        }
        if self._flatpak_context.get("is_flatpak"):
            context["flatpak"] = True
            if self._flatpak_context.get("app_id"):
                context["flatpak_app"] = self._flatpak_context["app_id"]
        return context

    def _legacy_overlay_active(self) -> bool:
        try:
            legacy_module = importlib.import_module("edmcoverlay")
        except ModuleNotFoundError:
            return False
        except Exception as exc:
            LOGGER.debug("Error importing legacy edmcoverlay module: %s", exc)
            return False

        module_file = getattr(legacy_module, "__file__", None)
        if module_file:
            try:
                module_path = Path(module_file).resolve()
                if module_path.is_relative_to(self.plugin_dir.resolve()):
                    return False
            except Exception:
                pass

        overlay_cls = getattr(legacy_module, "Overlay", None)
        if overlay_cls is None:
            return False

        try:
            overlay = overlay_cls()
            try:
                overlay.connect()
            except Exception:
                pass
            overlay.send_message(
                "modern-overlay-conflict",
                "EDMC Modern Overlay detected the legacy overlay. Using legacy overlay instead.",
                "#ffa500",
                100,
                100,
                ttl=5,
                size="normal",
            )
        except Exception as exc:
            LOGGER.debug("Legacy edmcoverlay overlay not responding: %s", exc)
            return False

        return True

    def _schedule_config_rebroadcasts(self, count: int = 5, interval: float = 1.0) -> None:
        if count <= 0 or interval <= 0:
            return

        self._cancel_config_timers()

        def _schedule(delay: float) -> None:
            timer_ref: Optional[threading.Timer] = None

            def _callback() -> None:
                try:
                    self._rebroadcast_last_config()
                finally:
                    if timer_ref is not None:
                        with self._config_timer_lock:
                            self._config_timers.discard(timer_ref)

            timer_ref = threading.Timer(delay, _callback)
            timer_ref.daemon = True
            with self._config_timer_lock:
                self._config_timers.add(timer_ref)
            timer_ref.start()

        for index in range(count):
            delay = interval * (index + 1)
            _schedule(delay)

    def _rebroadcast_last_config(self) -> None:
        if not self._running:
            return
        if not self._last_config:
            return
        self._publish_payload(dict(self._last_config))

    def _cancel_config_timers(self) -> None:
        with self._config_timer_lock:
            timers = list(self._config_timers)
            self._config_timers.clear()
        for timer in timers:
            try:
                timer.cancel()
            except Exception as exc:
                LOGGER.warning("Failed to cancel config rebroadcast timer: %s", exc)


# EDMC hook functions ------------------------------------------------------

_plugin: Optional[_PluginRuntime] = None
_preferences: Optional[Preferences] = None
_prefs_panel: Optional[PreferencesPanel] = None


def plugin_start3(plugin_dir: str) -> str:
    """EDMC entrypoint: initialise plugin and start runtime once."""
    _log(f"Initialising Modern Overlay plugin from {plugin_dir}")
    global _plugin, _preferences
    _preferences = Preferences(Path(plugin_dir), dev_mode=DEV_BUILD)
    _plugin = _PluginRuntime(plugin_dir, _preferences)
    return _plugin.start()


def plugin_stop() -> None:
    """EDMC entrypoint: stop plugin safely; idempotent if not running."""
    global _prefs_panel, _plugin, _preferences
    if _plugin:
        try:
            _plugin.stop()
        finally:
            _plugin = None
    _prefs_panel = None
    _preferences = None


def plugin_app(parent) -> Optional[Any]:  # pragma: no cover - EDMC Tk frame hook
    """EDMC entrypoint: build preferences panel for EDMC UI."""
    return None


def plugin_prefs(parent, cmdr: str, is_beta: bool):  # pragma: no cover - optional settings pane
    LOGGER.debug("plugin_prefs invoked: parent=%r cmdr=%r is_beta=%s", parent, cmdr, is_beta)
    if _preferences is None:
        LOGGER.debug("Preferences not initialised; returning no UI")
        return None
    send_callback = _plugin.send_test_message if _plugin else None
    opacity_callback = _plugin.preview_overlay_opacity if _plugin else None
    version_status = _plugin.get_version_status() if _plugin else None
    version_update_available = bool(version_status.update_available) if version_status else False
    diagnostics_state = TroubleshootingPanelState(
        diagnostics_enabled=_diagnostic_logging_enabled(),
        capture_enabled=False,
        log_retention_override=None,
        exclude_plugins=(),
    )
    try:
        status_callback = _plugin.set_show_status_preference if _plugin else None
        status_gutter_callback = _plugin.set_status_gutter_preference if _plugin else None
        debug_corner_callback = _plugin.set_debug_overlay_corner_preference if _plugin else None
        gridlines_enabled_callback = _plugin.set_gridlines_enabled_preference if _plugin else None
        gridline_spacing_callback = _plugin.set_gridline_spacing_preference if _plugin else None
        payload_nudge_callback = _plugin.set_payload_nudge_preference if _plugin else None
        payload_gutter_callback = _plugin.set_payload_nudge_gutter_preference if _plugin else None
        force_render_callback = _plugin.set_force_render_preference if _plugin else None
        title_bar_config_callback = _plugin.set_title_bar_compensation_preference if _plugin else None
        debug_overlay_callback = _plugin.set_debug_overlay_preference if _plugin else None
        payload_logging_callback = _plugin.set_payload_logging_preference if _plugin else None
        font_min_callback = _plugin.set_min_font_preference if _plugin else None
        font_max_callback = _plugin.set_max_font_preference if _plugin else None
        cycle_toggle_callback = _plugin.set_cycle_payload_preference if _plugin else None
        cycle_copy_callback = _plugin.set_cycle_payload_copy_preference if _plugin else None
        cycle_prev_callback = _plugin.cycle_payload_prev if _plugin else None
        cycle_next_callback = _plugin.cycle_payload_next if _plugin else None
        restart_overlay_callback = _plugin.restart_overlay_client if _plugin else None
        launch_command_callback = _plugin.set_launch_command_preference if _plugin else None
        capture_override_callback = _plugin.set_capture_override_preference if _plugin else None
        log_retention_override_callback = _plugin.set_log_retention_override_preference if _plugin else None
        payload_exclusion_callback = _plugin.set_payload_logging_exclusions if _plugin else None
        if _plugin:
            diagnostics_state = _plugin.get_troubleshooting_panel_state()
        if launch_command_callback:
            LOGGER.debug("Attaching launch command callback with initial value=%s", _preferences.controller_launch_command)
        panel = PreferencesPanel(
            parent,
            _preferences,
            send_callback,
            opacity_callback,
            status_callback,
            status_gutter_callback,
            debug_corner_callback,
            gridlines_enabled_callback,
            gridline_spacing_callback,
            payload_nudge_callback,
            payload_gutter_callback,
            force_render_callback,
            title_bar_config_callback,
            debug_overlay_callback,
            payload_logging_callback,
            font_min_callback,
            font_max_callback,
            cycle_toggle_callback,
            cycle_copy_callback,
            cycle_prev_callback,
            cycle_next_callback,
            restart_overlay_callback,
            launch_command_callback,
            dev_mode=DEV_BUILD,
            plugin_version=MODERN_OVERLAY_VERSION,
            version_update_available=version_update_available,
            troubleshooting_state=diagnostics_state,
            set_capture_override_callback=capture_override_callback,
            set_log_retention_override_callback=log_retention_override_callback,
            set_payload_exclusion_callback=payload_exclusion_callback,
            payload_logging_initial=_plugin._payload_logging_enabled if _plugin else None,
        )
    except Exception as exc:
        LOGGER.exception("Failed to build preferences panel: %s", exc)
        return None
    global _prefs_panel
    _prefs_panel = panel
    frame = panel.frame
    LOGGER.debug("plugin_prefs returning frame=%r", frame)
    return frame


def get_version_status() -> Optional[VersionStatus]:
    """Expose the cached upstream version status for other integrations."""

    if _plugin is None:
        return None
    return _plugin.get_version_status()


def prefs_changed(cmdr: str, is_beta: bool) -> None:  # pragma: no cover - save hook
    LOGGER.debug("prefs_changed invoked: cmdr=%r is_beta=%s", cmdr, is_beta)
    if _prefs_panel is None:
        LOGGER.debug("No preferences panel to save")
        return
    try:
        _prefs_panel.apply()
        if _preferences:
            LOGGER.debug(
                "Preferences saved: show_connection_status=%s "
                "client_log_retention=%d gridlines_enabled=%s gridline_spacing=%d "
                "force_render=%s title_bar_enabled=%s title_bar_height=%d force_xwayland=%s "
                "debug_overlay=%s cycle_payload_ids=%s copy_payload_id_on_cycle=%s font_min=%.1f font_max=%.1f",
                _preferences.show_connection_status,
                _plugin._resolve_client_log_retention() if _plugin else _preferences.client_log_retention,
                _preferences.gridlines_enabled,
                _preferences.gridline_spacing,
                _is_force_render_enabled(_preferences),
                _preferences.title_bar_enabled,
                _preferences.title_bar_height,
                _preferences.force_xwayland,
                _preferences.show_debug_overlay,
                _preferences.cycle_payload_ids,
                _preferences.copy_payload_id_on_cycle,
                _preferences.min_font_point,
                _preferences.max_font_point,
            )
        if _plugin:
            _plugin.on_preferences_updated()
    except Exception as exc:
        LOGGER.exception("Failed to save preferences: %s", exc)


def journal_entry(
    cmdr: str,
    is_beta: bool,
    system: str,
    station: str,
    entry: Dict[str, Any],
    state: Dict[str, Any],
) -> None:
    if _plugin:
        _plugin.handle_journal(cmdr, system, station, entry)


# Metadata expected by some plugin loaders
name = PLUGIN_NAME
plugin_name = PLUGIN_NAME
version = PLUGIN_VERSION
cmdr = ""<|MERGE_RESOLUTION|>--- conflicted
+++ resolved
@@ -1818,63 +1818,7 @@
         )
 
     def _overlay_controller_launch_sequence(self) -> None:
-<<<<<<< HEAD
-        try:
-            launch_env = self._build_overlay_environment()
-            python_command = self._controller_python_command(launch_env)
-            LOGGER.debug("Overlay Controller launch sequence starting with interpreter=%s", python_command[0])
-            for key in ("TCL_LIBRARY", "TK_LIBRARY"):
-                if key in launch_env:
-                    LOGGER.debug("Removing %s from controller environment to avoid Tcl/Tk conflicts", key)
-                    launch_env.pop(key, None)
-            capture_output = self._capture_enabled()
-            self._controller_countdown()
-            process = self._spawn_overlay_controller_process(python_command, launch_env, capture_output=capture_output)
-        except Exception as exc:
-            LOGGER.error("Overlay Controller launch failed: %s", exc, exc_info=exc)
-            self._emit_controller_message(f"Overlay Controller launch failed: {exc}", ttl=6.0)
-            with self._controller_launch_lock:
-                self._controller_launch_thread = None
-            return
-
-        with self._controller_launch_lock:
-            self._controller_process = process
-            self._controller_launch_thread = None
-        LOGGER.debug("Overlay Controller process handle stored (pid=%s)", getattr(process, "pid", "?"))
-
-        self._emit_controller_active_notice()
-
-        try:
-            exit_code: Optional[int] = None
-            stdout: str = ""
-            stderr: str = ""
-            try:
-                if self._capture_enabled():
-                    stdout, stderr = process.communicate()
-                    exit_code = process.returncode
-                else:
-                    exit_code = process.wait()
-            except Exception as exc:
-                LOGGER.debug("Overlay Controller process wait failed: %s", exc)
-                try:
-                    exit_code = process.poll()
-                except Exception:
-                    exit_code = None
-            LOGGER.debug("Overlay Controller process exited with code %s", exit_code)
-            if exit_code not in (0, None) and self._capture_enabled():
-                formatted_output = self._format_controller_output(stdout, stderr)
-                LOGGER.warning(
-                    "Overlay Controller exited abnormally (code=%s).\n%s",
-                    exit_code,
-                    formatted_output,
-                )
-        finally:
-            with self._controller_launch_lock:
-                self._controller_process = None
-            self._clear_controller_message()
-=======
         controller_launch_sequence(self, LOGGER)
->>>>>>> efaa9025
 
     def _controller_countdown(self) -> None:
         LOGGER.debug("Overlay Controller countdown started.")
