"""Central version identifier for EDMC Modern Overlay."""
from __future__ import annotations

import os
from typing import Optional

__all__ = ["__version__", "is_dev_build", "DEV_MODE_ENV_VAR"]

<<<<<<< HEAD
__version__ = "0.7.3"
=======
__version__ = "0.7.2.4.1"
>>>>>>> 10446fc7
DEV_MODE_ENV_VAR = "MODERN_OVERLAY_DEV_MODE"


def _coerce_bool(value: Optional[str]) -> Optional[bool]:
    if value is None:
        return None
    token = value.strip().lower()
    if token in {"1", "true", "yes", "on"}:
        return True
    if token in {"0", "false", "no", "off"}:
        return False
    return None


def is_dev_build(version: Optional[str] = None) -> bool:
    """Return True when the current build should enable developer-only behaviour."""

    env_override = _coerce_bool(os.getenv(DEV_MODE_ENV_VAR))
    if env_override is not None:
        return env_override

    identifier = (version or __version__ or "").strip().lower()
    if not identifier:
        return False

    # Accept common dev markers: "-dev", ".dev#", or an explicit "dev" segment.
    if identifier.endswith("-dev"):
        return True
    if ".dev" in identifier:
        return True
    return any(part == "dev" for part in identifier.replace(".", "-").split("-"))<|MERGE_RESOLUTION|>--- conflicted
+++ resolved
@@ -6,11 +6,7 @@
 
 __all__ = ["__version__", "is_dev_build", "DEV_MODE_ENV_VAR"]
 
-<<<<<<< HEAD
-__version__ = "0.7.3"
-=======
 __version__ = "0.7.2.4.1"
->>>>>>> 10446fc7
 DEV_MODE_ENV_VAR = "MODERN_OVERLAY_DEV_MODE"
 
 
